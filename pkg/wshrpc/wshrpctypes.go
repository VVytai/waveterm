// Copyright 2025, Command Line Inc.
// SPDX-License-Identifier: Apache-2.0

// types and methods for wsh rpc calls
package wshrpc

import (
	"bytes"
	"context"
	"encoding/json"
	"log"
	"os"
	"reflect"

	"github.com/wavetermdev/waveterm/pkg/ijson"
	"github.com/wavetermdev/waveterm/pkg/telemetry/telemetrydata"
	"github.com/wavetermdev/waveterm/pkg/util/iochan/iochantypes"
	"github.com/wavetermdev/waveterm/pkg/vdom"
	"github.com/wavetermdev/waveterm/pkg/waveobj"
	"github.com/wavetermdev/waveterm/pkg/wconfig"
	"github.com/wavetermdev/waveterm/pkg/wps"
)

const (
	// MaxFileSize is the maximum file size that can be read
	MaxFileSize = 50 * 1024 * 1024 // 50M
	// MaxDirSize is the maximum number of entries that can be read in a directory
	MaxDirSize = 1024
	// FileChunkSize is the size of the file chunk to read
	FileChunkSize = 64 * 1024
	// DirChunkSize is the size of the directory chunk to read
	DirChunkSize = 128
)

const LocalConnName = "local"

const (
	RpcType_Call             = "call"             // single response (regular rpc)
	RpcType_ResponseStream   = "responsestream"   // stream of responses (streaming rpc)
	RpcType_StreamingRequest = "streamingrequest" // streaming request
	RpcType_Complex          = "complex"          // streaming request/response
)

const (
	CreateBlockAction_Replace    = "replace"
	CreateBlockAction_SplitUp    = "splitup"
	CreateBlockAction_SplitDown  = "splitdown"
	CreateBlockAction_SplitLeft  = "splitleft"
	CreateBlockAction_SplitRight = "splitright"
)

// TODO generate these constants from the interface
const (
	Command_Authenticate      = "authenticate"      // special
	Command_AuthenticateToken = "authenticatetoken" // special
	Command_Dispose           = "dispose"           // special (disposes of the route, for multiproxy only)
	Command_RouteAnnounce     = "routeannounce"     // special (for routing)
	Command_RouteUnannounce   = "routeunannounce"   // special (for routing)
	Command_Message           = "message"
	Command_GetMeta           = "getmeta"
	Command_SetMeta           = "setmeta"
	Command_SetView           = "setview"
	Command_ControllerInput   = "controllerinput"
	Command_ControllerRestart = "controllerrestart"
	Command_ControllerStop    = "controllerstop"
	Command_ControllerResync  = "controllerresync"
	Command_Mkdir             = "mkdir"
	Command_ResolveIds        = "resolveids"
	Command_BlockInfo         = "blockinfo"
	Command_CreateBlock       = "createblock"
	Command_DeleteBlock       = "deleteblock"

	Command_FileWrite           = "filewrite"
	Command_FileRead            = "fileread"
	Command_FileReadStream      = "filereadstream"
	Command_FileMove            = "filemove"
	Command_FileCopy            = "filecopy"
	Command_FileStreamTar       = "filestreamtar"
	Command_FileAppend          = "fileappend"
	Command_FileAppendIJson     = "fileappendijson"
	Command_FileJoin            = "filejoin"
	Command_FileShareCapability = "filesharecapability"

	Command_EventPublish         = "eventpublish"
	Command_EventRecv            = "eventrecv"
	Command_EventSub             = "eventsub"
	Command_EventUnsub           = "eventunsub"
	Command_EventUnsubAll        = "eventunsuball"
	Command_EventReadHistory     = "eventreadhistory"
	Command_StreamTest           = "streamtest"
	Command_StreamWaveAi         = "streamwaveai"
	Command_StreamCpuData        = "streamcpudata"
	Command_Test                 = "test"
	Command_SetConfig            = "setconfig"
	Command_SetConnectionsConfig = "connectionsconfig"
	Command_GetFullConfig        = "getfullconfig"
	Command_RemoteStreamFile     = "remotestreamfile"
	Command_RemoteTarStream      = "remotetarstream"
	Command_RemoteFileInfo       = "remotefileinfo"
	Command_RemoteFileTouch      = "remotefiletouch"
	Command_RemoteWriteFile      = "remotewritefile"

	Command_RemoteFileDelete     = "remotefiledelete"
	Command_RemoteFileJoin       = "remotefilejoin"
	Command_WaveInfo             = "waveinfo"
	Command_WshActivity          = "wshactivity"
	Command_Activity             = "activity"
	Command_GetVar               = "getvar"
	Command_SetVar               = "setvar"
	Command_RemoteMkdir          = "remotemkdir"
	Command_RemoteGetInfo        = "remotegetinfo"
	Command_RemoteInstallRcfiles = "remoteinstallrcfiles"

	Command_ConnStatus       = "connstatus"
	Command_WslStatus        = "wslstatus"
	Command_ConnEnsure       = "connensure"
	Command_ConnReinstallWsh = "connreinstallwsh"
	Command_ConnConnect      = "connconnect"
	Command_ConnDisconnect   = "conndisconnect"
	Command_ConnList         = "connlist"
	Command_ConnListAWS      = "connlistaws"
	Command_WslList          = "wsllist"
	Command_WslDefaultDistro = "wsldefaultdistro"
	Command_DismissWshFail   = "dismisswshfail"
	Command_ConnUpdateWsh    = "updatewsh"

	Command_WorkspaceList = "workspacelist"

	Command_WebSelector      = "webselector"
	Command_Notify           = "notify"
	Command_FocusWindow      = "focuswindow"
	Command_GetUpdateChannel = "getupdatechannel"
	Command_CreateJsonPatch  = "createjsonpatch"

	Command_VDomCreateContext   = "vdomcreatecontext"
	Command_VDomAsyncInitiation = "vdomasyncinitiation"
	Command_VDomRender          = "vdomrender"
	Command_VDomUrlRequest      = "vdomurlrequest"

	Command_AiSendMessage = "aisendmessage"
)

type RespOrErrorUnion[T any] struct {
	Response T
	Error    error
}

type WshRpcInterface interface {
	AuthenticateCommand(ctx context.Context, data string) (CommandAuthenticateRtnData, error)
	AuthenticateTokenCommand(ctx context.Context, data CommandAuthenticateTokenData) (CommandAuthenticateRtnData, error)
	DisposeCommand(ctx context.Context, data CommandDisposeData) error
	RouteAnnounceCommand(ctx context.Context) error   // (special) announces a new route to the main router
	RouteUnannounceCommand(ctx context.Context) error // (special) unannounces a route to the main router

	MessageCommand(ctx context.Context, data CommandMessageData) error
	GetMetaCommand(ctx context.Context, data CommandGetMetaData) (waveobj.MetaMapType, error)
	SetMetaCommand(ctx context.Context, data CommandSetMetaData) error
	SetViewCommand(ctx context.Context, data CommandBlockSetViewData) error
	ControllerInputCommand(ctx context.Context, data CommandBlockInputData) error
	ControllerStopCommand(ctx context.Context, blockId string) error
	ControllerResyncCommand(ctx context.Context, data CommandControllerResyncData) error
	ControllerAppendOutputCommand(ctx context.Context, data CommandControllerAppendOutputData) error
	ResolveIdsCommand(ctx context.Context, data CommandResolveIdsData) (CommandResolveIdsRtnData, error)
	CreateBlockCommand(ctx context.Context, data CommandCreateBlockData) (waveobj.ORef, error)
	CreateSubBlockCommand(ctx context.Context, data CommandCreateSubBlockData) (waveobj.ORef, error)
	DeleteBlockCommand(ctx context.Context, data CommandDeleteBlockData) error
	DeleteSubBlockCommand(ctx context.Context, data CommandDeleteBlockData) error
	WaitForRouteCommand(ctx context.Context, data CommandWaitForRouteData) (bool, error)

	FileMkdirCommand(ctx context.Context, data FileData) error
	FileCreateCommand(ctx context.Context, data FileData) error
	FileDeleteCommand(ctx context.Context, data CommandDeleteFileData) error
	FileAppendCommand(ctx context.Context, data FileData) error
	FileAppendIJsonCommand(ctx context.Context, data CommandAppendIJsonData) error
	FileWriteCommand(ctx context.Context, data FileData) error
	FileReadCommand(ctx context.Context, data FileData) (*FileData, error)
	FileReadStreamCommand(ctx context.Context, data FileData) <-chan RespOrErrorUnion[FileData]
	FileStreamTarCommand(ctx context.Context, data CommandRemoteStreamTarData) <-chan RespOrErrorUnion[iochantypes.Packet]
	FileMoveCommand(ctx context.Context, data CommandFileCopyData) error
	FileCopyCommand(ctx context.Context, data CommandFileCopyData) error
	FileInfoCommand(ctx context.Context, data FileData) (*FileInfo, error)
	FileListCommand(ctx context.Context, data FileListData) ([]*FileInfo, error)
	FileJoinCommand(ctx context.Context, paths []string) (*FileInfo, error)
	FileListStreamCommand(ctx context.Context, data FileListData) <-chan RespOrErrorUnion[CommandRemoteListEntriesRtnData]

	FileShareCapabilityCommand(ctx context.Context, path string) (FileShareCapability, error)
	EventPublishCommand(ctx context.Context, data wps.WaveEvent) error
	EventSubCommand(ctx context.Context, data wps.SubscriptionRequest) error
	EventUnsubCommand(ctx context.Context, data string) error
	EventUnsubAllCommand(ctx context.Context) error
	EventReadHistoryCommand(ctx context.Context, data CommandEventReadHistoryData) ([]*wps.WaveEvent, error)
	StreamTestCommand(ctx context.Context) chan RespOrErrorUnion[int]
	StreamWaveAiCommand(ctx context.Context, request WaveAIStreamRequest) chan RespOrErrorUnion[WaveAIPacketType]
	StreamCpuDataCommand(ctx context.Context, request CpuDataRequest) chan RespOrErrorUnion[TimeSeriesData]
	TestCommand(ctx context.Context, data string) error
	SetConfigCommand(ctx context.Context, data MetaSettingsType) error
	SetConnectionsConfigCommand(ctx context.Context, data ConnConfigRequest) error
	GetFullConfigCommand(ctx context.Context) (wconfig.FullConfigType, error)
	BlockInfoCommand(ctx context.Context, blockId string) (*BlockInfoData, error)
	WaveInfoCommand(ctx context.Context) (*WaveInfoData, error)
	WshActivityCommand(ct context.Context, data map[string]int) error
	ActivityCommand(ctx context.Context, data ActivityUpdate) error
	RecordTEventCommand(ctx context.Context, data telemetrydata.TEvent) error
	GetVarCommand(ctx context.Context, data CommandVarData) (*CommandVarResponseData, error)
	SetVarCommand(ctx context.Context, data CommandVarData) error
	PathCommand(ctx context.Context, data PathCommandData) (string, error)
	SendTelemetryCommand(ctx context.Context) error
	FetchSuggestionsCommand(ctx context.Context, data FetchSuggestionsData) (*FetchSuggestionsResponse, error)
	DisposeSuggestionsCommand(ctx context.Context, widgetId string) error
	GetTabCommand(ctx context.Context, tabId string) (*waveobj.Tab, error)

	// connection functions
	ConnStatusCommand(ctx context.Context) ([]ConnStatus, error)
	WslStatusCommand(ctx context.Context) ([]ConnStatus, error)
	ConnEnsureCommand(ctx context.Context, data ConnExtData) error
	ConnReinstallWshCommand(ctx context.Context, data ConnExtData) error
	ConnConnectCommand(ctx context.Context, connRequest ConnRequest) error
	ConnDisconnectCommand(ctx context.Context, connName string) error
	ConnListCommand(ctx context.Context) ([]string, error)
	ConnListAWSCommand(ctx context.Context) ([]string, error)
	WslListCommand(ctx context.Context) ([]string, error)
	WslDefaultDistroCommand(ctx context.Context) (string, error)
	DismissWshFailCommand(ctx context.Context, connName string) error
	ConnUpdateWshCommand(ctx context.Context, remoteInfo RemoteInfo) (bool, error)

	// eventrecv is special, it's handled internally by WshRpc with EventListener
	EventRecvCommand(ctx context.Context, data wps.WaveEvent) error

	// remotes
	RemoteStreamFileCommand(ctx context.Context, data CommandRemoteStreamFileData) chan RespOrErrorUnion[FileData]
	RemoteTarStreamCommand(ctx context.Context, data CommandRemoteStreamTarData) <-chan RespOrErrorUnion[iochantypes.Packet]
	RemoteFileCopyCommand(ctx context.Context, data CommandFileCopyData) (bool, error)
	RemoteListEntriesCommand(ctx context.Context, data CommandRemoteListEntriesData) chan RespOrErrorUnion[CommandRemoteListEntriesRtnData]
	RemoteFileInfoCommand(ctx context.Context, path string) (*FileInfo, error)
	RemoteFileTouchCommand(ctx context.Context, path string) error
	RemoteFileMoveCommand(ctx context.Context, data CommandFileCopyData) error
	RemoteFileDeleteCommand(ctx context.Context, data CommandDeleteFileData) error
	RemoteWriteFileCommand(ctx context.Context, data FileData) error
	RemoteFileJoinCommand(ctx context.Context, paths []string) (*FileInfo, error)
	RemoteMkdirCommand(ctx context.Context, path string) error
	RemoteStreamCpuDataCommand(ctx context.Context) chan RespOrErrorUnion[TimeSeriesData]
	RemoteGetInfoCommand(ctx context.Context) (RemoteInfo, error)
	RemoteInstallRcFilesCommand(ctx context.Context) error

	// emain
	WebSelectorCommand(ctx context.Context, data CommandWebSelectorData) ([]string, error)
	NotifyCommand(ctx context.Context, notificationOptions WaveNotificationOptions) error
	FocusWindowCommand(ctx context.Context, windowId string) error

	WorkspaceListCommand(ctx context.Context) ([]WorkspaceInfoData, error)
	GetUpdateChannelCommand(ctx context.Context) (string, error)
	CreateJsonPatchCommand(ctx context.Context, jsonCompare JsonCompare) (string, error)

	// terminal
	VDomCreateContextCommand(ctx context.Context, data vdom.VDomCreateContext) (*waveobj.ORef, error)
	VDomAsyncInitiationCommand(ctx context.Context, data vdom.VDomAsyncInitiationRequest) error

	// ai
	AiSendMessageCommand(ctx context.Context, data AiMessageData) error

	// proc
	VDomRenderCommand(ctx context.Context, data vdom.VDomFrontendUpdate) chan RespOrErrorUnion[*vdom.VDomBackendUpdate]
	VDomUrlRequestCommand(ctx context.Context, data VDomUrlRequestData) chan RespOrErrorUnion[VDomUrlRequestResponse]
}

// for frontend
type WshServerCommandMeta struct {
	CommandType string `json:"commandtype"`
}

type RpcOpts struct {
	Timeout    int64  `json:"timeout,omitempty"`
	NoResponse bool   `json:"noresponse,omitempty"`
	Route      string `json:"route,omitempty"`

	StreamCancelFn func() `json:"-"` // this is an *output* parameter, set by the handler
}

const (
	ClientType_ConnServer      = "connserver"
	ClientType_BlockController = "blockcontroller"
)

type RpcContext struct {
	ClientType string `json:"ctype,omitempty"`
	BlockId    string `json:"blockid,omitempty"`
	TabId      string `json:"tabid,omitempty"`
	Conn       string `json:"conn,omitempty"`
}

func HackRpcContextIntoData(dataPtr any, rpcContext RpcContext) {
	dataVal := reflect.ValueOf(dataPtr).Elem()
	if dataVal.Kind() != reflect.Struct {
		return
	}
	dataType := dataVal.Type()
	for i := 0; i < dataVal.NumField(); i++ {
		field := dataVal.Field(i)
		if !field.IsZero() {
			continue
		}
		fieldType := dataType.Field(i)
		tag := fieldType.Tag.Get("wshcontext")
		if tag == "" {
			continue
		}
		switch tag {
		case "BlockId":
			field.SetString(rpcContext.BlockId)
		case "TabId":
			field.SetString(rpcContext.TabId)
		case "BlockORef":
			if rpcContext.BlockId != "" {
				field.Set(reflect.ValueOf(waveobj.MakeORef(waveobj.OType_Block, rpcContext.BlockId)))
			}
		default:
			log.Printf("invalid wshcontext tag: %q in type(%T)", tag, dataPtr)
		}
	}
}

type CommandAuthenticateRtnData struct {
	RouteId   string `json:"routeid"`
	AuthToken string `json:"authtoken,omitempty"`

	// these fields are only set when doing a token swap
	Env            map[string]string `json:"env,omitempty"`
	InitScriptText string            `json:"initscripttext,omitempty"`
}

type CommandAuthenticateTokenData struct {
	Token string `json:"token"`
}

type CommandDisposeData struct {
	RouteId string `json:"routeid"`
	// auth token travels in the packet directly
}

type CommandMessageData struct {
	ORef    waveobj.ORef `json:"oref" wshcontext:"BlockORef"`
	Message string       `json:"message"`
}

type CommandGetMetaData struct {
	ORef waveobj.ORef `json:"oref" wshcontext:"BlockORef"`
}

type CommandSetMetaData struct {
	ORef waveobj.ORef        `json:"oref" wshcontext:"BlockORef"`
	Meta waveobj.MetaMapType `json:"meta"`
}

type CommandResolveIdsData struct {
	BlockId string   `json:"blockid" wshcontext:"BlockId"`
	Ids     []string `json:"ids"`
}

type CommandResolveIdsRtnData struct {
	ResolvedIds map[string]waveobj.ORef `json:"resolvedids"`
}

type CommandCreateBlockData struct {
	TabId         string               `json:"tabid" wshcontext:"TabId"`
	BlockDef      *waveobj.BlockDef    `json:"blockdef"`
	RtOpts        *waveobj.RuntimeOpts `json:"rtopts,omitempty"`
	Magnified     bool                 `json:"magnified,omitempty"`
	Ephemeral     bool                 `json:"ephemeral,omitempty"`
	TargetBlockId string               `json:"targetblockid,omitempty"`
	TargetAction  string               `json:"targetaction,omitempty"` // "replace", "splitright", "splitdown", "splitleft", "splitup"
}

type CommandCreateSubBlockData struct {
	ParentBlockId string            `json:"parentblockid"`
	BlockDef      *waveobj.BlockDef `json:"blockdef"`
}

type CommandBlockSetViewData struct {
	BlockId string `json:"blockid" wshcontext:"BlockId"`
	View    string `json:"view"`
}

type CommandControllerResyncData struct {
	ForceRestart bool                 `json:"forcerestart,omitempty"`
	TabId        string               `json:"tabid" wshcontext:"TabId"`
	BlockId      string               `json:"blockid" wshcontext:"BlockId"`
	RtOpts       *waveobj.RuntimeOpts `json:"rtopts,omitempty"`
}

type CommandControllerAppendOutputData struct {
	BlockId string `json:"blockid"`
	Data64  string `json:"data64"`
}

type CommandBlockInputData struct {
	BlockId     string            `json:"blockid" wshcontext:"BlockId"`
	InputData64 string            `json:"inputdata64,omitempty"`
	SigName     string            `json:"signame,omitempty"`
	TermSize    *waveobj.TermSize `json:"termsize,omitempty"`
}

type FileDataAt struct {
	Offset int64 `json:"offset"`
	Size   int   `json:"size,omitempty"`
}

type FileData struct {
	Info    *FileInfo   `json:"info,omitempty"`
	Data64  string      `json:"data64,omitempty"`
	Entries []*FileInfo `json:"entries,omitempty"`
	At      *FileDataAt `json:"at,omitempty"` // if set, this turns read/write ops to ReadAt/WriteAt ops (len is only used for ReadAt)
}

type FileInfo struct {
	Path          string      `json:"path"`          // cleaned path (may have "~")
	Dir           string      `json:"dir,omitempty"` // returns the directory part of the path (if this is a a directory, it will be equal to Path).  "~" will be expanded, and separators will be normalized to "/"
	Name          string      `json:"name,omitempty"`
	NotFound      bool        `json:"notfound,omitempty"`
	Opts          *FileOpts   `json:"opts,omitempty"`
	Size          int64       `json:"size,omitempty"`
	Meta          *FileMeta   `json:"meta,omitempty"`
	Mode          os.FileMode `json:"mode,omitempty"`
	ModeStr       string      `json:"modestr,omitempty"`
	ModTime       int64       `json:"modtime,omitempty"`
	IsDir         bool        `json:"isdir,omitempty"`
	SupportsMkdir bool        `json:"supportsmkdir,omitempty"`
	MimeType      string      `json:"mimetype,omitempty"`
	ReadOnly      bool        `json:"readonly,omitempty"` // this is not set for fileinfo's returned from directory listings
}

type FileOpts struct {
	MaxSize     int64 `json:"maxsize,omitempty"`
	Circular    bool  `json:"circular,omitempty"`
	IJson       bool  `json:"ijson,omitempty"`
	IJsonBudget int   `json:"ijsonbudget,omitempty"`
	Truncate    bool  `json:"truncate,omitempty"`
	Append      bool  `json:"append,omitempty"`
}

type FileMeta = map[string]any

type FileListStreamResponse <-chan RespOrErrorUnion[CommandRemoteListEntriesRtnData]

type FileListData struct {
	Path string        `json:"path"`
	Opts *FileListOpts `json:"opts,omitempty"`
}

type FileListOpts struct {
	All    bool `json:"all,omitempty"`
	Offset int  `json:"offset,omitempty"`
	Limit  int  `json:"limit,omitempty"`
}

type FileCreateData struct {
	Path string         `json:"path"`
	Meta map[string]any `json:"meta,omitempty"`
	Opts *FileOpts      `json:"opts,omitempty"`
}

type CommandAppendIJsonData struct {
	ZoneId   string        `json:"zoneid" wshcontext:"BlockId"`
	FileName string        `json:"filename"`
	Data     ijson.Command `json:"data"`
}

type CommandWaitForRouteData struct {
	RouteId string `json:"routeid"`
	WaitMs  int    `json:"waitms"`
}

type CommandDeleteBlockData struct {
	BlockId string `json:"blockid" wshcontext:"BlockId"`
}

type CommandEventReadHistoryData struct {
	Event    string `json:"event"`
	Scope    string `json:"scope"`
	MaxItems int    `json:"maxitems"`
}

type WaveAIStreamRequest struct {
	ClientId string                    `json:"clientid,omitempty"`
	Opts     *WaveAIOptsType           `json:"opts"`
	Prompt   []WaveAIPromptMessageType `json:"prompt"`
}

type WaveAIPromptMessageType struct {
	Role    string `json:"role"`
	Content string `json:"content"`
	Name    string `json:"name,omitempty"`
}

type WaveAIOptsType struct {
	Model      string `json:"model"`
	APIType    string `json:"apitype,omitempty"`
	APIToken   string `json:"apitoken"`
	OrgID      string `json:"orgid,omitempty"`
	APIVersion string `json:"apiversion,omitempty"`
	BaseURL    string `json:"baseurl,omitempty"`
	MaxTokens  int    `json:"maxtokens,omitempty"`
	MaxChoices int    `json:"maxchoices,omitempty"`
	TimeoutMs  int    `json:"timeoutms,omitempty"`
}

type WaveAIPacketType struct {
	Type         string           `json:"type"`
	Model        string           `json:"model,omitempty"`
	Created      int64            `json:"created,omitempty"`
	FinishReason string           `json:"finish_reason,omitempty"`
	Usage        *WaveAIUsageType `json:"usage,omitempty"`
	Index        int              `json:"index,omitempty"`
	Text         string           `json:"text,omitempty"`
	Error        string           `json:"error,omitempty"`
}

type WaveAIUsageType struct {
	PromptTokens     int `json:"prompt_tokens,omitempty"`
	CompletionTokens int `json:"completion_tokens,omitempty"`
	TotalTokens      int `json:"total_tokens,omitempty"`
}

type CpuDataRequest struct {
	Id    string `json:"id"`
	Count int    `json:"count"`
}

type CpuDataType struct {
	Time  int64   `json:"time"`
	Value float64 `json:"value"`
}

type CommandDeleteFileData struct {
	Path      string `json:"path"`
	Recursive bool   `json:"recursive"`
}

type CommandFileCopyData struct {
	SrcUri  string        `json:"srcuri"`
	DestUri string        `json:"desturi"`
	Opts    *FileCopyOpts `json:"opts,omitempty"`
}

type CommandRemoteStreamTarData struct {
	Path string        `json:"path"`
	Opts *FileCopyOpts `json:"opts,omitempty"`
}

type FileCopyOpts struct {
	Overwrite bool  `json:"overwrite,omitempty"`
	Recursive bool  `json:"recursive,omitempty"` // only used for move, always true for copy
	Merge     bool  `json:"merge,omitempty"`
	Timeout   int64 `json:"timeout,omitempty"`
}

type CommandRemoteStreamFileData struct {
	Path      string `json:"path"`
	ByteRange string `json:"byterange,omitempty"`
}

type CommandRemoteListEntriesData struct {
	Path string        `json:"path"`
	Opts *FileListOpts `json:"opts,omitempty"`
}

type CommandRemoteListEntriesRtnData struct {
	FileInfo []*FileInfo `json:"fileinfo,omitempty"`
}

type ConnRequest struct {
	Host       string               `json:"host"`
	Keywords   wconfig.ConnKeywords `json:"keywords,omitempty"`
	LogBlockId string               `json:"logblockid,omitempty"`
}

type RemoteInfo struct {
	ClientArch    string `json:"clientarch"`
	ClientOs      string `json:"clientos"`
	ClientVersion string `json:"clientversion"`
	Shell         string `json:"shell"`
}

const (
	TimeSeries_Cpu = "cpu"
)

type TimeSeriesData struct {
	Ts     int64              `json:"ts"`
	Values map[string]float64 `json:"values"`
}

type MetaSettingsType struct {
	waveobj.MetaMapType
}

func (m *MetaSettingsType) UnmarshalJSON(data []byte) error {
	var metaMap waveobj.MetaMapType
	decoder := json.NewDecoder(bytes.NewReader(data))
	decoder.UseNumber()
	if err := decoder.Decode(&metaMap); err != nil {
		return err
	}
	*m = MetaSettingsType{MetaMapType: metaMap}
	return nil
}

func (m MetaSettingsType) MarshalJSON() ([]byte, error) {
	return json.Marshal(m.MetaMapType)
}

type ConnConfigRequest struct {
	Host        string              `json:"host"`
	MetaMapType waveobj.MetaMapType `json:"metamaptype"`
}

type ConnStatus struct {
	Status        string `json:"status"`
	WshEnabled    bool   `json:"wshenabled"`
	Connection    string `json:"connection"`
	Connected     bool   `json:"connected"`
	HasConnected  bool   `json:"hasconnected"` // true if it has *ever* connected successfully
	ActiveConnNum int    `json:"activeconnnum"`
	Error         string `json:"error,omitempty"`
	WshError      string `json:"wsherror,omitempty"`
	NoWshReason   string `json:"nowshreason,omitempty"`
	WshVersion    string `json:"wshversion,omitempty"`
}

type WebSelectorOpts struct {
	All   bool `json:"all,omitempty"`
	Inner bool `json:"inner,omitempty"`
}

type CommandWebSelectorData struct {
	WorkspaceId string           `json:"workspaceid"`
	BlockId     string           `json:"blockid" wshcontext:"BlockId"`
	TabId       string           `json:"tabid" wshcontext:"TabId"`
	Selector    string           `json:"selector"`
	Opts        *WebSelectorOpts `json:"opts,omitempty"`
}

type BlockInfoData struct {
	BlockId     string         `json:"blockid"`
	TabId       string         `json:"tabid"`
	WorkspaceId string         `json:"workspaceid"`
	Block       *waveobj.Block `json:"block"`
	Files       []*FileInfo    `json:"files"`
}

type WaveNotificationOptions struct {
	Title  string `json:"title,omitempty"`
	Body   string `json:"body,omitempty"`
	Silent bool   `json:"silent,omitempty"`
}

type VDomUrlRequestData struct {
	Method  string            `json:"method"`
	URL     string            `json:"url"`
	Headers map[string]string `json:"headers"`
	Body    []byte            `json:"body,omitempty"`
}

type VDomUrlRequestResponse struct {
	StatusCode int               `json:"statuscode,omitempty"`
	Headers    map[string]string `json:"headers,omitempty"`
	Body       []byte            `json:"body,omitempty"`
}

type WaveInfoData struct {
	Version   string `json:"version"`
	ClientId  string `json:"clientid"`
	BuildTime string `json:"buildtime"`
	ConfigDir string `json:"configdir"`
	DataDir   string `json:"datadir"`
}

type WorkspaceInfoData struct {
	WindowId      string             `json:"windowid"`
	WorkspaceData *waveobj.Workspace `json:"workspacedata"`
}

type AiMessageData struct {
	Message string `json:"message,omitempty"`
}

type CommandVarData struct {
	Key      string `json:"key"`
	Val      string `json:"val,omitempty"`
	Remove   bool   `json:"remove,omitempty"`
	ZoneId   string `json:"zoneid"`
	FileName string `json:"filename"`
}

type CommandVarResponseData struct {
	Key    string `json:"key"`
	Val    string `json:"val"`
	Exists bool   `json:"exists"`
}

type PathCommandData struct {
	PathType     string `json:"pathtype"`
	Open         bool   `json:"open"`
	OpenExternal bool   `json:"openexternal"`
	TabId        string `json:"tabid" wshcontext:"TabId"`
}

type ActivityDisplayType struct {
	Width    int     `json:"width"`
	Height   int     `json:"height"`
	DPR      float64 `json:"dpr"`
	Internal bool    `json:"internal,omitempty"`
}

type ActivityUpdate struct {
	FgMinutes     int                   `json:"fgminutes,omitempty"`
	ActiveMinutes int                   `json:"activeminutes,omitempty"`
	OpenMinutes   int                   `json:"openminutes,omitempty"`
	NumTabs       int                   `json:"numtabs,omitempty"`
	NewTab        int                   `json:"newtab,omitempty"`
	NumBlocks     int                   `json:"numblocks,omitempty"`
	NumWindows    int                   `json:"numwindows,omitempty"`
	NumWS         int                   `json:"numws,omitempty"`
	NumWSNamed    int                   `json:"numwsnamed,omitempty"`
	NumSSHConn    int                   `json:"numsshconn,omitempty"`
	NumWSLConn    int                   `json:"numwslconn,omitempty"`
	NumMagnify    int                   `json:"nummagnify,omitempty"`
	NumPanics     int                   `json:"numpanics,omitempty"`
	NumAIReqs     int                   `json:"numaireqs,omitempty"`
	Startup       int                   `json:"startup,omitempty"`
	Shutdown      int                   `json:"shutdown,omitempty"`
	SetTabTheme   int                   `json:"settabtheme,omitempty"`
	BuildTime     string                `json:"buildtime,omitempty"`
	Displays      []ActivityDisplayType `json:"displays,omitempty"`
	Renderers     map[string]int        `json:"renderers,omitempty"`
	Blocks        map[string]int        `json:"blocks,omitempty"`
	WshCmds       map[string]int        `json:"wshcmds,omitempty"`
	Conn          map[string]int        `json:"conn,omitempty"`
}

type ConnExtData struct {
	ConnName   string `json:"connname"`
	LogBlockId string `json:"logblockid,omitempty"`
}

type FetchSuggestionsData struct {
	SuggestionType string `json:"suggestiontype"`
	Query          string `json:"query"`
	WidgetId       string `json:"widgetid"`
	ReqNum         int    `json:"reqnum"`
	FileCwd        string `json:"file:cwd,omitempty"`
	FileDirOnly    bool   `json:"file:dironly,omitempty"`
	FileConnection string `json:"file:connection,omitempty"`
}

type FetchSuggestionsResponse struct {
	ReqNum      int              `json:"reqnum"`
	Suggestions []SuggestionType `json:"suggestions"`
}

type SuggestionType struct {
	Type         string `json:"type"`
	SuggestionId string `json:"suggestionid"`
	Display      string `json:"display"`
	SubText      string `json:"subtext,omitempty"`
	Icon         string `json:"icon,omitempty"`
	IconColor    string `json:"iconcolor,omitempty"`
	IconSrc      string `json:"iconsrc,omitempty"`
	MatchPos     []int  `json:"matchpos,omitempty"`
	SubMatchPos  []int  `json:"submatchpos,omitempty"`
	Score        int    `json:"score,omitempty"`
	FileMimeType string `json:"file:mimetype,omitempty"`
	FilePath     string `json:"file:path,omitempty"`
	FileName     string `json:"file:name,omitempty"`
	UrlUrl       string `json:"url:url,omitempty"`
}

<<<<<<< HEAD
type JsonCompare struct {
	Original waveobj.MetaMapType `json:"original"`
	Modified waveobj.MetaMapType `json:"modified"`
=======
// FileShareCapability represents the capabilities of a file share
type FileShareCapability struct {
	// CanAppend indicates whether the file share supports appending to files
	CanAppend bool `json:"canappend"`
	// CanMkdir indicates whether the file share supports creating directories
	CanMkdir bool `json:"canmkdir"`
>>>>>>> 3fa69ac8
}<|MERGE_RESOLUTION|>--- conflicted
+++ resolved
@@ -774,16 +774,15 @@
 	UrlUrl       string `json:"url:url,omitempty"`
 }
 
-<<<<<<< HEAD
-type JsonCompare struct {
-	Original waveobj.MetaMapType `json:"original"`
-	Modified waveobj.MetaMapType `json:"modified"`
-=======
 // FileShareCapability represents the capabilities of a file share
 type FileShareCapability struct {
 	// CanAppend indicates whether the file share supports appending to files
 	CanAppend bool `json:"canappend"`
 	// CanMkdir indicates whether the file share supports creating directories
 	CanMkdir bool `json:"canmkdir"`
->>>>>>> 3fa69ac8
+}
+
+type JsonCompare struct {
+	Original waveobj.MetaMapType `json:"original"`
+	Modified waveobj.MetaMapType `json:"modified"`
 }