// Copyright 2024, Command Line Inc.
// SPDX-License-Identifier: Apache-2.0

import { Button } from "@/app/element/button";
import { Markdown } from "@/app/element/markdown";
import { TypingIndicator } from "@/app/element/typingindicator";
import { RpcApi } from "@/app/store/wshclientapi";
import { WindowRpcClient } from "@/app/store/wshrpcutil";
import { atoms, fetchWaveFile, globalStore, WOS } from "@/store/global";
import { BlockService } from "@/store/services";
import { adaptFromReactOrNativeKeyEvent, checkKeyPressed } from "@/util/keyutil";
import { isBlank, makeIconClass } from "@/util/util";
import { atom, Atom, PrimitiveAtom, useAtomValue, useSetAtom, WritableAtom } from "jotai";
import type { OverlayScrollbars } from "overlayscrollbars";
import { OverlayScrollbarsComponent, OverlayScrollbarsComponentRef } from "overlayscrollbars-react";
import { forwardRef, memo, useCallback, useEffect, useImperativeHandle, useMemo, useRef, useState } from "react";
import "./waveai.less";

interface ChatMessageType {
    id: string;
    user: string;
    text: string;
    isUpdating?: boolean;
}

const outline = "2px solid var(--accent-color)";

interface ChatItemProps {
    chatItem: ChatMessageType;
}

function promptToMsg(prompt: OpenAIPromptMessageType): ChatMessageType {
    return {
        id: crypto.randomUUID(),
        user: prompt.role,
        text: prompt.content,
    };
}

export class WaveAiModel implements ViewModel {
    viewType: string;
    blockId: string;
    blockAtom: Atom<Block>;
    viewIcon?: Atom<string | IconButtonDecl>;
    viewName?: Atom<string>;
    viewText?: Atom<string | HeaderElem[]>;
    preIconButton?: Atom<IconButtonDecl>;
    endIconButtons?: Atom<IconButtonDecl[]>;
    messagesAtom: PrimitiveAtom<Array<ChatMessageType>>;
    addMessageAtom: WritableAtom<unknown, [message: ChatMessageType], void>;
    updateLastMessageAtom: WritableAtom<unknown, [text: string, isUpdating: boolean], void>;
    removeLastMessageAtom: WritableAtom<unknown, [], void>;
    simulateAssistantResponseAtom: WritableAtom<unknown, [userMessage: ChatMessageType], Promise<void>>;
    textAreaRef: React.RefObject<HTMLTextAreaElement>;
    locked: PrimitiveAtom<boolean>;
    cancel: boolean;

    constructor(blockId: string) {
        this.locked = atom(false);
        this.cancel = false;
        this.viewType = "waveai";
        this.blockId = blockId;
        this.blockAtom = WOS.getWaveObjectAtom<Block>(`block:${blockId}`);
        this.viewIcon = atom((get) => {
            return "sparkles"; // should not be hardcoded
        });
        this.viewName = atom("Wave Ai");
        this.messagesAtom = atom([]);

        this.addMessageAtom = atom(null, (get, set, message: ChatMessageType) => {
            const messages = get(this.messagesAtom);
            set(this.messagesAtom, [...messages, message]);
        });

        this.updateLastMessageAtom = atom(null, (get, set, text: string, isUpdating: boolean) => {
            const messages = get(this.messagesAtom);
            const lastMessage = messages[messages.length - 1];
            if (lastMessage.user == "assistant") {
                const updatedMessage = { ...lastMessage, text: lastMessage.text + text, isUpdating };
                set(this.messagesAtom, [...messages.slice(0, -1), updatedMessage]);
            }
        });
        this.removeLastMessageAtom = atom(null, (get, set) => {
            const messages = get(this.messagesAtom);
            messages.pop();
            set(this.messagesAtom, [...messages]);
        });
        this.simulateAssistantResponseAtom = atom(null, async (get, set, userMessage: ChatMessageType) => {
            // unused at the moment. can replace the temp() function in the future
            const typingMessage: ChatMessageType = {
                id: crypto.randomUUID(),
                user: "assistant",
                text: "",
            };

            // Add a typing indicator
            set(this.addMessageAtom, typingMessage);
            const parts = userMessage.text.split(" ");
            let currentPart = 0;
            while (currentPart < parts.length) {
                const part = parts[currentPart] + " ";
                set(this.updateLastMessageAtom, part, true);
                currentPart++;
            }
            set(this.updateLastMessageAtom, "", false);
        });
        this.viewText = atom((get) => {
            const viewTextChildren: HeaderElem[] = [];
            const aiOpts = this.getAiOpts();
            const aiName = this.getAiName();
            const isCloud = isBlank(aiOpts.apitoken) && isBlank(aiOpts.baseurl);
            let modelText = "gpt-4o-mini";
            if (!isCloud && !isBlank(aiOpts.model)) {
                if (!isBlank(aiName)) {
                    modelText = aiName;
                } else {
                    modelText = aiOpts.model;
                }
            }
            if (isCloud) {
                viewTextChildren.push({
                    elemtype: "iconbutton",
                    icon: "cloud",
                    title: "Using Wave's AI Proxy (gpt-4o-mini)",
                    disabled: true,
                });
            } else {
                const baseUrl = aiOpts.baseurl ?? "OpenAI Default Endpoint";
                const modelName = aiOpts.model;
                if (baseUrl.startsWith("http://localhost") || baseUrl.startsWith("http://127.0.0.1")) {
                    viewTextChildren.push({
                        elemtype: "iconbutton",
                        icon: "location-dot",
                        title: "Using Local Model @ " + baseUrl + " (" + modelName + ")",
                        disabled: true,
                    });
                } else {
                    viewTextChildren.push({
                        elemtype: "iconbutton",
                        icon: "globe",
                        title: "Using Remote Model @ " + baseUrl + " (" + modelName + ")",
                        disabled: true,
                    });
                }
            }
            viewTextChildren.push({
                elemtype: "text",
                text: modelText,
            });
            return viewTextChildren;
        });
    }

    async populateMessages(): Promise<void> {
        const history = await this.fetchAiData();
        globalStore.set(this.messagesAtom, history.map(promptToMsg));
    }

    async fetchAiData(): Promise<Array<OpenAIPromptMessageType>> {
        const { data, fileInfo } = await fetchWaveFile(this.blockId, "aidata");
        if (!data) {
            return [];
        }
        const history: Array<OpenAIPromptMessageType> = JSON.parse(new TextDecoder().decode(data));
        return history;
    }

    giveFocus(): boolean {
        if (this?.textAreaRef?.current) {
            this.textAreaRef.current?.focus();
            return true;
        }
        return false;
    }

    getAiOpts(): OpenAIOptsType {
        const blockMeta = globalStore.get(this.blockAtom)?.meta ?? {};
        const settings = globalStore.get(atoms.settingsAtom) ?? {};
        const opts: OpenAIOptsType = {
            model: blockMeta["ai:model"] ?? settings["ai:model"] ?? null,
            apitype: blockMeta["ai:apitype"] ?? settings["ai:apitype"] ?? null,
            orgid: blockMeta["ai:orgid"] ?? settings["ai:orgid"] ?? null,
            apitoken: blockMeta["ai:apitoken"] ?? settings["ai:apitoken"] ?? null,
            apiversion: blockMeta["ai:apiversion"] ?? settings["ai:apiversion"] ?? null,
            maxtokens: blockMeta["ai:maxtokens"] ?? settings["ai:maxtokens"] ?? null,
            timeoutms: blockMeta["ai:timeoutms"] ?? settings["ai:timeoutms"] ?? 60000,
            baseurl: blockMeta["ai:baseurl"] ?? settings["ai:baseurl"] ?? null,
        };
        return opts;
    }

    getAiName(): string {
        const blockMeta = globalStore.get(this.blockAtom)?.meta ?? {};
        const settings = globalStore.get(atoms.settingsAtom) ?? {};
        const name = blockMeta["ai:name"] ?? settings["ai:name"] ?? null;
        return name;
    }

    useWaveAi() {
        const messages = useAtomValue(this.messagesAtom);
        const addMessage = useSetAtom(this.addMessageAtom);
        const simulateResponse = useSetAtom(this.simulateAssistantResponseAtom);
        const clientId = useAtomValue(atoms.clientId);
        const blockId = this.blockId;
        const setLocked = useSetAtom(this.locked);

        const sendMessage = (text: string, user: string = "user") => {
            setLocked(true);
            const newMessage: ChatMessageType = {
                id: crypto.randomUUID(),
                user,
                text,
            };
            addMessage(newMessage);
            // send message to backend and get response
            const opts = this.getAiOpts();
            const newPrompt: OpenAIPromptMessageType = {
                role: "user",
                content: text,
            };
            const temp = async () => {
                const typingMessage: ChatMessageType = {
                    id: crypto.randomUUID(),
                    user: "assistant",
                    text: "",
                };

                // Add a typing indicator
                globalStore.set(this.addMessageAtom, typingMessage);
                const history = await this.fetchAiData();
                const beMsg: OpenAiStreamRequest = {
                    clientid: clientId,
                    opts: opts,
                    prompt: [...history, newPrompt],
                };
                let fullMsg = "";
                try {
                    const aiGen = RpcApi.StreamWaveAiCommand(WindowRpcClient, beMsg, { timeout: opts.timeoutms });
                    for await (const msg of aiGen) {
                        fullMsg += msg.text ?? "";
                        globalStore.set(this.updateLastMessageAtom, msg.text ?? "", true);
                        if (this.cancel) {
                            if (fullMsg == "") {
                                globalStore.set(this.removeLastMessageAtom);
                            }
                            break;
                        }
                        globalStore.set(this.updateLastMessageAtom, "", false);
                        if (fullMsg != "") {
                            const responsePrompt: OpenAIPromptMessageType = {
                                role: "assistant",
                                content: fullMsg,
                            };
                            await BlockService.SaveWaveAiData(blockId, [...history, newPrompt, responsePrompt]);
                        }
                    }
                } catch (error) {
                    const updatedHist = [...history, newPrompt];
                    if (fullMsg == "") {
                        globalStore.set(this.removeLastMessageAtom);
                    } else {
                        globalStore.set(this.updateLastMessageAtom, "", false);
                        const responsePrompt: OpenAIPromptMessageType = {
                            role: "assistant",
                            content: fullMsg,
                        };
                        updatedHist.push(responsePrompt);
                    }
                    const errMsg: string = (error as Error).message;
                    const errorMessage: ChatMessageType = {
                        id: crypto.randomUUID(),
                        user: "error",
                        text: errMsg,
                    };
                    globalStore.set(this.addMessageAtom, errorMessage);
                    globalStore.set(this.updateLastMessageAtom, "", false);
                    const errorPrompt: OpenAIPromptMessageType = {
                        role: "error",
                        content: errMsg,
                    };
                    updatedHist.push(errorPrompt);
                    console.log(updatedHist);
                    await BlockService.SaveWaveAiData(blockId, updatedHist);
                }
                setLocked(false);
                this.cancel = false;
            };
            temp();
        };

        return {
            messages,
            sendMessage,
        };
    }
}

function makeWaveAiViewModel(blockId): WaveAiModel {
    const waveAiModel = new WaveAiModel(blockId);
    return waveAiModel;
}

const ChatItem = ({ chatItem }: ChatItemProps) => {
<<<<<<< HEAD
    const { isAssistant, text, isError } = chatItem;
    const cssVar = "--panel-bg-color";
    const panelBgColor = getComputedStyle(document.documentElement).getPropertyValue(cssVar).trim();

    const renderError = (err: string): React.JSX.Element => <div className="chat-msg-error">{err}</div>;
=======
    const { user, text } = chatItem;
    const cssVar = "--panel-bg-color";
    const panelBgColor = getComputedStyle(document.documentElement).getPropertyValue(cssVar).trim();
>>>>>>> 67a8a59b

    const renderContent = useMemo(() => {
        if (user == "error") {
            return (
                <>
                    <div className="chat-msg chat-msg-header">
                        <div className="icon-box">
                            <i className="fa-sharp fa-solid fa-circle-exclamation"></i>
                        </div>
                    </div>
                    <div className="chat-msg chat-msg-error">
                        <Markdown text={text} scrollable={false} />
                    </div>
                </>
            );
        }
        if (user == "assistant") {
            return text ? (
                <>
                    <div className="chat-msg chat-msg-header">
                        <div className="icon-box">
                            <i className="fa-sharp fa-solid fa-sparkles"></i>
                        </div>
                    </div>
                    <div className="chat-msg chat-msg-assistant">
                        <Markdown text={text} scrollable={false} />
                    </div>
                </>
            ) : (
                <>
                    <div className="chat-msg-header">
                        <i className="fa-sharp fa-solid fa-sparkles"></i>
                    </div>
                    <TypingIndicator className="chat-msg typing-indicator" />
                </>
            );
        }
        return (
            <>
                <div className="chat-msg chat-msg-user">
                    <Markdown className="msg-text" text={text} scrollable={false} />
                </div>
            </>
        );
    }, [text, user]);

    return <div className={"chat-msg-container"}>{renderContent}</div>;
};

interface ChatWindowProps {
    chatWindowRef: React.RefObject<HTMLDivElement>;
    messages: ChatMessageType[];
    msgWidths: Object;
}

const ChatWindow = memo(
    forwardRef<OverlayScrollbarsComponentRef, ChatWindowProps>(({ chatWindowRef, messages, msgWidths }, ref) => {
        const [isUserScrolling, setIsUserScrolling] = useState(false);

        const osRef = useRef<OverlayScrollbarsComponentRef>(null);
        const prevMessagesLenRef = useRef(messages.length);

        useImperativeHandle(ref, () => osRef.current as OverlayScrollbarsComponentRef);

        useEffect(() => {
            if (osRef.current && osRef.current.osInstance()) {
                const { viewport } = osRef.current.osInstance().elements();
                const curMessagesLen = messages.length;
                if (prevMessagesLenRef.current !== curMessagesLen || !isUserScrolling) {
                    setIsUserScrolling(false);
                    viewport.scrollTo({
                        behavior: "auto",
                        top: chatWindowRef.current?.scrollHeight || 0,
                    });
                }

                prevMessagesLenRef.current = curMessagesLen;
            }
        }, [messages, isUserScrolling]);

        useEffect(() => {
            if (osRef.current && osRef.current.osInstance()) {
                const { viewport } = osRef.current.osInstance().elements();

                const handleUserScroll = () => {
                    setIsUserScrolling(true);
                };

                viewport.addEventListener("wheel", handleUserScroll, { passive: true });
                viewport.addEventListener("touchmove", handleUserScroll, { passive: true });

                return () => {
                    viewport.removeEventListener("wheel", handleUserScroll);
                    viewport.removeEventListener("touchmove", handleUserScroll);
                    if (osRef.current && osRef.current.osInstance()) {
                        osRef.current.osInstance().destroy();
                    }
                };
            }
        }, []);

        const handleScrollbarInitialized = (instance: OverlayScrollbars) => {
            const { viewport } = instance.elements();
            viewport.removeAttribute("tabindex");
            viewport.scrollTo({
                behavior: "auto",
                top: chatWindowRef.current?.scrollHeight || 0,
            });
        };

        const handleScrollbarUpdated = (instance: OverlayScrollbars) => {
            const { viewport } = instance.elements();
            viewport.removeAttribute("tabindex");
        };

        return (
            <OverlayScrollbarsComponent
                ref={osRef}
                className="scrollable"
                options={{ scrollbars: { autoHide: "leave" } }}
                events={{ initialized: handleScrollbarInitialized, updated: handleScrollbarUpdated }}
            >
                <div ref={chatWindowRef} className="chat-window" style={msgWidths}>
                    <div className="filler"></div>
                    {messages.map((chitem, idx) => (
                        <ChatItem key={idx} chatItem={chitem} />
                    ))}
                </div>
            </OverlayScrollbarsComponent>
        );
    })
);

interface ChatInputProps {
    value: string;
    termFontSize: number;
    onChange: (e: React.ChangeEvent<HTMLTextAreaElement>) => void;
    onKeyDown: (e: React.KeyboardEvent<HTMLTextAreaElement>) => void;
    onMouseDown: (e: React.MouseEvent<HTMLTextAreaElement>) => void;
    model: WaveAiModel;
}

const ChatInput = forwardRef<HTMLTextAreaElement, ChatInputProps>(
    ({ value, onChange, onKeyDown, onMouseDown, termFontSize, model }, ref) => {
        const textAreaRef = useRef<HTMLTextAreaElement>(null);

        useImperativeHandle(ref, () => textAreaRef.current as HTMLTextAreaElement);

        useEffect(() => {
            model.textAreaRef = textAreaRef;
        }, []);

        const adjustTextAreaHeight = () => {
            if (textAreaRef.current == null) {
                return;
            }
            // Adjust the height of the textarea to fit the text
            const textAreaMaxLines = 100;
            const textAreaLineHeight = termFontSize * 1.5;
            const textAreaMinHeight = textAreaLineHeight;
            const textAreaMaxHeight = textAreaLineHeight * textAreaMaxLines;

            textAreaRef.current.style.height = "1px";
            const scrollHeight = textAreaRef.current.scrollHeight;
            const newHeight = Math.min(Math.max(scrollHeight, textAreaMinHeight), textAreaMaxHeight);
            textAreaRef.current.style.height = newHeight + "px";
        };

        useEffect(() => {
            adjustTextAreaHeight();
        }, [value]);

        return (
            <textarea
                ref={textAreaRef}
                autoComplete="off"
                autoCorrect="off"
                className="waveai-input"
                onMouseDown={onMouseDown} // When the user clicks on the textarea
                onChange={onChange}
                onKeyDown={onKeyDown}
                style={{ fontSize: termFontSize }}
                placeholder="Ask anything..."
                value={value}
            ></textarea>
        );
    }
);

const WaveAi = ({ model }: { model: WaveAiModel; blockId: string }) => {
    const { messages, sendMessage } = model.useWaveAi();
    const waveaiRef = useRef<HTMLDivElement>(null);
    const chatWindowRef = useRef<HTMLDivElement>(null);
    const osRef = useRef<OverlayScrollbarsComponentRef>(null);
    const inputRef = useRef<HTMLTextAreaElement>(null);

    const [value, setValue] = useState("");
    const [selectedBlockIdx, setSelectedBlockIdx] = useState<number | null>(null);

    const termFontSize: number = 14;
    const msgWidths = {};
    const locked = useAtomValue(model.locked);

    // a weird workaround to initialize ansynchronously
    useEffect(() => {
        model.populateMessages();
    }, []);

    const handleTextAreaChange = (e: React.ChangeEvent<HTMLTextAreaElement>) => {
        setValue(e.target.value);
    };

    const updatePreTagOutline = (clickedPre?: HTMLElement | null) => {
        const pres = chatWindowRef.current?.querySelectorAll("pre");
        if (!pres) return;

        pres.forEach((preElement, idx) => {
            if (preElement === clickedPre) {
                setSelectedBlockIdx(idx);
            } else {
                preElement.style.outline = "none";
            }
        });

        if (clickedPre) {
            clickedPre.style.outline = outline;
        }
    };

    useEffect(() => {
        if (selectedBlockIdx !== null) {
            const pres = chatWindowRef.current?.querySelectorAll("pre");
            if (pres && pres[selectedBlockIdx]) {
                pres[selectedBlockIdx].style.outline = outline;
            }
        }
    }, [selectedBlockIdx]);

    const handleTextAreaMouseDown = () => {
        updatePreTagOutline();
        setSelectedBlockIdx(null);
    };

    const handleEnterKeyPressed = useCallback(() => {
        // using globalStore to avoid potential timing problems
        // useAtom means the component must rerender once before
        // the unlock is detected. this automatically checks on the
        // callback firing instead
        const locked = globalStore.get(model.locked);
        if (locked || value === "") return;

        sendMessage(value);
        setValue("");
        setSelectedBlockIdx(null);
    }, [messages, value]);

    const updateScrollTop = () => {
        const pres = chatWindowRef.current?.querySelectorAll("pre");
        if (!pres || selectedBlockIdx === null) return;

        const block = pres[selectedBlockIdx];
        if (!block || !osRef.current?.osInstance()) return;

        const { viewport, scrollOffsetElement } = osRef.current?.osInstance().elements();
        const chatWindowTop = scrollOffsetElement.scrollTop;
        const chatWindowHeight = chatWindowRef.current.clientHeight;
        const chatWindowBottom = chatWindowTop + chatWindowHeight;
        const elemTop = block.offsetTop;
        const elemBottom = elemTop + block.offsetHeight;
        const elementIsInView = elemBottom <= chatWindowBottom && elemTop >= chatWindowTop;

        if (!elementIsInView) {
            let scrollPosition;
            if (elemBottom > chatWindowBottom) {
                scrollPosition = elemTop - chatWindowHeight + block.offsetHeight + 15;
            } else if (elemTop < chatWindowTop) {
                scrollPosition = elemTop - 15;
            }
            viewport.scrollTo({
                behavior: "auto",
                top: scrollPosition,
            });
        }
    };

    const shouldSelectCodeBlock = (key: "ArrowUp" | "ArrowDown") => {
        const textarea = inputRef.current;
        const cursorPosition = textarea?.selectionStart || 0;
        const textBeforeCursor = textarea?.value.slice(0, cursorPosition) || "";

        return (
            (textBeforeCursor.indexOf("\n") === -1 && cursorPosition === 0 && key === "ArrowUp") ||
            selectedBlockIdx !== null
        );
    };

    const handleArrowUpPressed = (e: React.KeyboardEvent<HTMLTextAreaElement>) => {
        if (shouldSelectCodeBlock("ArrowUp")) {
            e.preventDefault();
            const pres = chatWindowRef.current?.querySelectorAll("pre");
            let blockIndex = selectedBlockIdx;
            if (!pres) return;
            if (blockIndex === null) {
                setSelectedBlockIdx(pres.length - 1);
            } else if (blockIndex > 0) {
                blockIndex--;
                setSelectedBlockIdx(blockIndex);
            }
            updateScrollTop();
        }
    };

    const handleArrowDownPressed = (e: React.KeyboardEvent<HTMLTextAreaElement>) => {
        if (shouldSelectCodeBlock("ArrowDown")) {
            e.preventDefault();
            const pres = chatWindowRef.current?.querySelectorAll("pre");
            let blockIndex = selectedBlockIdx;
            if (!pres) return;
            if (blockIndex === null) return;
            if (blockIndex < pres.length - 1 && blockIndex >= 0) {
                setSelectedBlockIdx(++blockIndex);
                updateScrollTop();
            } else {
                inputRef.current.focus();
                setSelectedBlockIdx(null);
            }
            updateScrollTop();
        }
    };

    const handleTextAreaKeyDown = (e: React.KeyboardEvent<HTMLTextAreaElement>) => {
        const waveEvent = adaptFromReactOrNativeKeyEvent(e);
        if (checkKeyPressed(waveEvent, "Enter")) {
            e.preventDefault();
            handleEnterKeyPressed();
        } else if (checkKeyPressed(waveEvent, "ArrowUp")) {
            handleArrowUpPressed(e);
        } else if (checkKeyPressed(waveEvent, "ArrowDown")) {
            handleArrowDownPressed(e);
        }
    };

    let buttonClass = "waveai-submit-button";
    let buttonIcon = makeIconClass("arrow-up", false);
    let buttonTitle = "run";
    if (locked) {
        buttonClass = "waveai-submit-button stop";
        buttonIcon = makeIconClass("stop", false);
        buttonTitle = "stop";
    }
    const handleButtonPress = useCallback(() => {
        if (locked) {
            model.cancel = true;
        } else {
            handleEnterKeyPressed();
        }
    }, [locked, handleEnterKeyPressed]);

    return (
        <div ref={waveaiRef} className="waveai">
            <ChatWindow ref={osRef} chatWindowRef={chatWindowRef} messages={messages} msgWidths={msgWidths} />
            <div className="waveai-controls">
                <div className="waveai-input-wrapper">
                    <ChatInput
                        ref={inputRef}
                        value={value}
                        model={model}
                        onChange={handleTextAreaChange}
                        onKeyDown={handleTextAreaKeyDown}
                        onMouseDown={handleTextAreaMouseDown}
                        termFontSize={termFontSize}
                    />
                </div>
                <Button className={buttonClass} onClick={handleButtonPress}>
                    <i className={buttonIcon} title={buttonTitle} />
                </Button>
            </div>
        </div>
    );
};

export { makeWaveAiViewModel, WaveAi };<|MERGE_RESOLUTION|>--- conflicted
+++ resolved
@@ -301,17 +301,9 @@
 }
 
 const ChatItem = ({ chatItem }: ChatItemProps) => {
-<<<<<<< HEAD
-    const { isAssistant, text, isError } = chatItem;
-    const cssVar = "--panel-bg-color";
-    const panelBgColor = getComputedStyle(document.documentElement).getPropertyValue(cssVar).trim();
-
-    const renderError = (err: string): React.JSX.Element => <div className="chat-msg-error">{err}</div>;
-=======
     const { user, text } = chatItem;
     const cssVar = "--panel-bg-color";
     const panelBgColor = getComputedStyle(document.documentElement).getPropertyValue(cssVar).trim();
->>>>>>> 67a8a59b
 
     const renderContent = useMemo(() => {
         if (user == "error") {
