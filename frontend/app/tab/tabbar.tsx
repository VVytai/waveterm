// Copyright 2024, Command Line Inc.
// SPDX-License-Identifier: Apache-2.0

import { Button } from "@/app/element/button";
import { modalsModel } from "@/app/store/modalmodel";
import { WindowDrag } from "@/element/windowdrag";
import { deleteLayoutModelForTab } from "@/layout/index";
import { atoms, createTab, getApi, isDev, PLATFORM } from "@/store/global";
import { fireAndForget } from "@/util/util";
import { useAtomValue } from "jotai";
import { OverlayScrollbars } from "overlayscrollbars";
import { createRef, memo, useCallback, useEffect, useRef, useState } from "react";
import { debounce } from "throttle-debounce";
import { WorkspaceService } from "../store/services";
import { Tab } from "./tab";
import "./tabbar.scss";
import { UpdateStatusBanner } from "./updatebanner";
import { WorkspaceSwitcher } from "./workspaceswitcher";

const TAB_DEFAULT_WIDTH = 130;
const TAB_MIN_WIDTH = 100;
const DRAGGER_RIGHT_MIN_WIDTH = 74;
const OS_OPTIONS = {
    overflow: {
        x: "scroll",
        y: "hidden",
    },
    scrollbars: {
        theme: "os-theme-dark",
        visibility: "auto",
        autoHide: "leave",
        autoHideDelay: 1300,
        autoHideSuspend: false,
        dragScroll: true,
        clickScroll: false,
        pointers: ["mouse", "touch", "pen"],
    },
};

interface TabBarProps {
    workspace: Workspace;
}

const ConfigErrorMessage = () => {
    const fullConfig = useAtomValue(atoms.fullConfigAtom);

    if (fullConfig?.configerrors == null || fullConfig?.configerrors.length == 0) {
        return (
            <div className="config-error-message">
                <h3>Configuration Clean</h3>
                <p>There are no longer any errors detected in your config.</p>
            </div>
        );
    }
    if (fullConfig?.configerrors.length == 1) {
        const singleError = fullConfig.configerrors[0];
        return (
            <div className="config-error-message">
                <h3>Configuration Error</h3>
                <div>
                    {singleError.file}: {singleError.err}
                </div>
            </div>
        );
    }
    return (
        <div className="config-error-message">
            <h3>Configuration Error</h3>
            <ul>
                {fullConfig.configerrors.map((error, index) => (
                    <li key={index}>
                        {error.file}: {error.err}
                    </li>
                ))}
            </ul>
        </div>
    );
};

const ConfigErrorIcon = ({ buttonRef }: { buttonRef: React.RefObject<HTMLElement> }) => {
    const fullConfig = useAtomValue(atoms.fullConfigAtom);

    function handleClick() {
        modalsModel.pushModal("MessageModal", { children: <ConfigErrorMessage /> });
    }

    if (fullConfig?.configerrors == null || fullConfig?.configerrors.length == 0) {
        return null;
    }
    return (
        <Button
            ref={buttonRef as React.RefObject<HTMLButtonElement>}
            className="config-error-button red"
            onClick={handleClick}
        >
            <i className="fa fa-solid fa-exclamation-triangle" />
            Config Error
        </Button>
    );
};

const TabBar = memo(({ workspace }: TabBarProps) => {
    const [tabIds, setTabIds] = useState<string[]>([]);
    const [dragStartPositions, setDragStartPositions] = useState<number[]>([]);
    const [draggingTab, setDraggingTab] = useState<string>();
    const [tabsLoaded, setTabsLoaded] = useState({});
    const [newTabId, setNewTabId] = useState<string | null>(null);

    const tabbarWrapperRef = useRef<HTMLDivElement>(null);
    const tabBarRef = useRef<HTMLDivElement>(null);
    const tabsWrapperRef = useRef<HTMLDivElement>(null);
    const tabRefs = useRef<React.RefObject<HTMLDivElement>[]>([]);
    const addBtnRef = useRef<HTMLDivElement>(null);
    const draggingRemovedRef = useRef(false);
    const draggingTabDataRef = useRef({
        tabId: "",
        ref: { current: null },
        tabStartX: 0,
        tabIndex: 0,
        initialOffsetX: null,
        totalScrollOffset: null,
        dragged: false,
    });
    const osInstanceRef = useRef<OverlayScrollbars>(null);
    const draggerRightRef = useRef<HTMLDivElement>(null);
    const draggerLeftRef = useRef<HTMLDivElement>(null);
    const workspaceSwitcherRef = useRef<HTMLDivElement>(null);
    const devLabelRef = useRef<HTMLDivElement>(null);
    const appMenuButtonRef = useRef<HTMLDivElement>(null);
    const tabWidthRef = useRef<number>(TAB_DEFAULT_WIDTH);
    const scrollableRef = useRef<boolean>(false);
    const updateStatusButtonRef = useRef<HTMLButtonElement>(null);
    const configErrorButtonRef = useRef<HTMLElement>(null);
    const prevAllLoadedRef = useRef<boolean>(false);
    const activeTabId = useAtomValue(atoms.staticTabId);
    const isFullScreen = useAtomValue(atoms.isFullScreen);

    const settings = useAtomValue(atoms.settingsAtom);

    let prevDelta: number;
    let prevDragDirection: string;

    // Update refs when tabIds change
    useEffect(() => {
        tabRefs.current = tabIds.map((_, index) => tabRefs.current[index] || createRef());
    }, [tabIds]);

    useEffect(() => {
        if (workspace) {
            // Compare current tabIds with new workspace.tabids
            const currentTabIds = new Set(tabIds);
            const newTabIds = new Set(workspace.tabids);

            const areEqual =
                currentTabIds.size === newTabIds.size && [...currentTabIds].every((id) => newTabIds.has(id));

            if (!areEqual) {
                setTabIds(workspace.tabids);
            }
        }
    }, [workspace, tabIds]);

    const saveTabsPosition = useCallback(() => {
        const tabs = tabRefs.current;
        if (tabs === null) return;

        const newStartPositions: number[] = [];
        let cumulativeLeft = 0; // Start from the left edge

        tabRefs.current.forEach((ref) => {
            if (ref.current) {
                newStartPositions.push(cumulativeLeft);
                cumulativeLeft += ref.current.getBoundingClientRect().width; // Add each tab's actual width to the cumulative position
            }
        });

        setDragStartPositions(newStartPositions);
    }, []);

    const setSizeAndPosition = (animate?: boolean) => {
        const tabBar = tabBarRef.current;
        if (tabBar === null) return;

        const tabbarWrapperWidth = tabbarWrapperRef.current.getBoundingClientRect().width;
        const windowDragLeftWidth = draggerLeftRef.current.getBoundingClientRect().width;
        const addBtnWidth = addBtnRef.current.getBoundingClientRect().width;
        const updateStatusLabelWidth = updateStatusButtonRef.current?.getBoundingClientRect().width ?? 0;
        const configErrorWidth = configErrorButtonRef.current?.getBoundingClientRect().width ?? 0;
        const appMenuButtonWidth = appMenuButtonRef.current?.getBoundingClientRect().width ?? 0;
        const workspaceSwitcherWidth = workspaceSwitcherRef.current?.getBoundingClientRect().width ?? 0;
        const devLabelWidth = devLabelRef.current?.getBoundingClientRect().width ?? 0;

        const nonTabElementsWidth =
            windowDragLeftWidth +
            DRAGGER_RIGHT_MIN_WIDTH +
            addBtnWidth +
            updateStatusLabelWidth +
            configErrorWidth +
            appMenuButtonWidth +
            workspaceSwitcherWidth +
            devLabelWidth;
        const spaceForTabs = tabbarWrapperWidth - nonTabElementsWidth;

        const numberOfTabs = tabIds.length;

        // Compute the ideal width per tab by dividing the available space by the number of tabs
        let idealTabWidth = spaceForTabs / numberOfTabs;

        // Apply min/max constraints
        idealTabWidth = Math.max(TAB_MIN_WIDTH, Math.min(idealTabWidth, TAB_DEFAULT_WIDTH));

        // Determine if the tab bar needs to be scrollable
        const newScrollable = idealTabWidth * numberOfTabs > spaceForTabs;

        // Apply the calculated width and position to all tabs
        tabRefs.current.forEach((ref, index) => {
            if (ref.current) {
                if (animate) {
                    ref.current.classList.add("animate");
                } else {
                    ref.current.classList.remove("animate");
                }
                ref.current.style.width = `${idealTabWidth}px`;
                ref.current.style.transform = `translate3d(${index * idealTabWidth}px,0,0)`;
                ref.current.style.opacity = "1";
            }
        });

        // Update the state with the new tab width if it has changed
        if (idealTabWidth !== tabWidthRef.current) {
            tabWidthRef.current = idealTabWidth;
        }

        // Update the state with the new scrollable state if it has changed
        if (newScrollable !== scrollableRef.current) {
            scrollableRef.current = newScrollable;
        }

        // Initialize/destroy overlay scrollbars
        if (newScrollable) {
            osInstanceRef.current = OverlayScrollbars(tabBarRef.current, { ...(OS_OPTIONS as any) });
        } else {
            if (osInstanceRef.current) {
                osInstanceRef.current.destroy();
            }
        }
    };

    const handleResizeTabs = useCallback(() => {
        setSizeAndPosition();
        debounce(100, () => saveTabsPosition())();
    }, [tabIds, newTabId, isFullScreen]);

    const reinitVersion = useAtomValue(atoms.reinitVersion);
    useEffect(() => {
        if (reinitVersion > 0) {
            setSizeAndPosition();
        }
    }, [reinitVersion]);

    useEffect(() => {
        window.addEventListener("resize", () => handleResizeTabs());
        return () => {
            window.removeEventListener("resize", () => handleResizeTabs());
        };
    }, [handleResizeTabs]);

    useEffect(() => {
        // Check if all tabs are loaded
        const allLoaded = tabIds.length > 0 && tabIds.every((id) => tabsLoaded[id]);
        if (allLoaded) {
            setSizeAndPosition(newTabId === null && prevAllLoadedRef.current);
            saveTabsPosition();
            if (!prevAllLoadedRef.current) {
                prevAllLoadedRef.current = true;
            }
        }
    }, [tabIds, tabsLoaded, newTabId, saveTabsPosition]);

    const getDragDirection = (currentX: number) => {
        let dragDirection;
        if (currentX - prevDelta > 0) {
            dragDirection = "+";
        } else if (currentX - prevDelta === 0) {
            dragDirection = prevDragDirection;
        } else {
            dragDirection = "-";
        }
        prevDelta = currentX;
        prevDragDirection = dragDirection;
        return dragDirection;
    };

    const getNewTabIndex = (currentX: number, tabIndex: number, dragDirection: string) => {
        let newTabIndex = tabIndex;
        const tabWidth = tabWidthRef.current;
        if (dragDirection === "+") {
            // Dragging to the right
            for (let i = tabIndex + 1; i < tabIds.length; i++) {
                const otherTabStart = dragStartPositions[i];
                if (currentX + tabWidth > otherTabStart + tabWidth / 2) {
                    newTabIndex = i;
                }
            }
        } else {
            // Dragging to the left
            for (let i = tabIndex - 1; i >= 0; i--) {
                const otherTabEnd = dragStartPositions[i] + tabWidth;
                if (currentX < otherTabEnd - tabWidth / 2) {
                    newTabIndex = i;
                }
            }
        }
        return newTabIndex;
    };

    const handleMouseMove = (event: MouseEvent) => {
        const { tabId, ref, tabStartX } = draggingTabDataRef.current;

        let initialOffsetX = draggingTabDataRef.current.initialOffsetX;
        let totalScrollOffset = draggingTabDataRef.current.totalScrollOffset;
        if (initialOffsetX === null) {
            initialOffsetX = event.clientX - tabStartX;
            draggingTabDataRef.current.initialOffsetX = initialOffsetX;
        }
        let currentX = event.clientX - initialOffsetX - totalScrollOffset;
        let tabBarRectWidth = tabBarRef.current.getBoundingClientRect().width;
        // for macos, it's offset to make space for the window buttons
        const tabBarRectLeftOffset = tabBarRef.current.getBoundingClientRect().left;
        const incrementDecrement = tabBarRectLeftOffset * 0.05;
        const dragDirection = getDragDirection(currentX);
        const scrollable = scrollableRef.current;
        const tabWidth = tabWidthRef.current;

        // Scroll the tab bar if the dragged tab overflows the container bounds
        if (scrollable) {
            const { viewport } = osInstanceRef.current.elements();
            const currentScrollLeft = viewport.scrollLeft;

            if (event.clientX <= tabBarRectLeftOffset) {
                viewport.scrollLeft = Math.max(0, currentScrollLeft - incrementDecrement); // Scroll left
                if (viewport.scrollLeft !== currentScrollLeft) {
                    // Only adjust if the scroll actually changed
                    draggingTabDataRef.current.totalScrollOffset += currentScrollLeft - viewport.scrollLeft;
                }
            } else if (event.clientX >= tabBarRectWidth + tabBarRectLeftOffset) {
                viewport.scrollLeft = Math.min(viewport.scrollWidth, currentScrollLeft + incrementDecrement); // Scroll right
                if (viewport.scrollLeft !== currentScrollLeft) {
                    // Only adjust if the scroll actually changed
                    draggingTabDataRef.current.totalScrollOffset -= viewport.scrollLeft - currentScrollLeft;
                }
            }
        }

        // Re-calculate currentX after potential scroll adjustment
        initialOffsetX = draggingTabDataRef.current.initialOffsetX;
        totalScrollOffset = draggingTabDataRef.current.totalScrollOffset;
        currentX = event.clientX - initialOffsetX - totalScrollOffset;

        setDraggingTab((prev) => (prev !== tabId ? tabId : prev));

        // Check if the tab has moved 5 pixels
        if (Math.abs(currentX - tabStartX) >= 50) {
            draggingTabDataRef.current.dragged = true;
        }

        // Constrain movement within the container bounds
        if (tabBarRef.current) {
            const numberOfTabs = tabIds.length;
            const totalDefaultTabWidth = numberOfTabs * TAB_DEFAULT_WIDTH;
            if (totalDefaultTabWidth < tabBarRectWidth) {
                // Set to the total default tab width if there's vacant space
                tabBarRectWidth = totalDefaultTabWidth;
            } else if (scrollable) {
                // Set to the scrollable width if the tab bar is scrollable
                tabBarRectWidth = tabsWrapperRef.current.scrollWidth;
            }

            const minLeft = 0;
            const maxRight = tabBarRectWidth - tabWidth;

            // Adjust currentX to stay within bounds
            currentX = Math.min(Math.max(currentX, minLeft), maxRight);
        }

        ref.current!.style.transform = `translate3d(${currentX}px,0,0)`;
        ref.current!.style.zIndex = "100";

        const tabIndex = draggingTabDataRef.current.tabIndex;
        const newTabIndex = getNewTabIndex(currentX, tabIndex, dragDirection);

        if (newTabIndex !== tabIndex) {
            // Remove the dragged tab if not already done
            if (!draggingRemovedRef.current) {
                tabIds.splice(tabIndex, 1);
                draggingRemovedRef.current = true;
            }

            // Find current index of the dragged tab in tempTabs
            const currentIndexOfDraggingTab = tabIds.indexOf(tabId);

            // Move the dragged tab to its new position
            if (currentIndexOfDraggingTab !== -1) {
                tabIds.splice(currentIndexOfDraggingTab, 1);
            }
            tabIds.splice(newTabIndex, 0, tabId);

            // Update visual positions of the tabs
            tabIds.forEach((localTabId, index) => {
                const ref = tabRefs.current.find((ref) => ref.current.dataset.tabId === localTabId);
                if (ref.current && localTabId !== tabId) {
                    ref.current.style.transform = `translate3d(${index * tabWidth}px,0,0)`;
                    ref.current.classList.add("animate");
                }
            });

            draggingTabDataRef.current.tabIndex = newTabIndex;
        }
    };

    const handleMouseUp = (event: MouseEvent) => {
        const { tabIndex, dragged } = draggingTabDataRef.current;

        // Update the final position of the dragged tab
        const draggingTab = tabIds[tabIndex];
        const tabWidth = tabWidthRef.current;
        const finalLeftPosition = tabIndex * tabWidth;
        const ref = tabRefs.current.find((ref) => ref.current.dataset.tabId === draggingTab);
        if (ref.current) {
            ref.current.classList.add("animate");
            ref.current.style.transform = `translate3d(${finalLeftPosition}px,0,0)`;
        }

        if (dragged) {
            debounce(300, () => {
                // Reset styles
                tabRefs.current.forEach((ref) => {
                    ref.current.style.zIndex = "0";
                    ref.current.classList.remove("animate");
                });
                // Reset dragging state
                setDraggingTab(null);
                // Update workspace tab ids
                fireAndForget(async () => await WorkspaceService.UpdateTabIds(workspace.oid, tabIds));
            })();
        } else {
            // Reset styles
            tabRefs.current.forEach((ref) => {
                ref.current.style.zIndex = "0";
                ref.current.classList.remove("animate");
            });
            // Reset dragging state
            setDraggingTab(null);
        }

        document.removeEventListener("mouseup", handleMouseUp);
        document.removeEventListener("mousemove", handleMouseMove);
        draggingRemovedRef.current = false;
    };

    const handleDragStart = useCallback(
        (event: React.MouseEvent<HTMLDivElement, MouseEvent>, tabId: string, ref: React.RefObject<HTMLDivElement>) => {
            if (event.button !== 0) return;

            const tabIndex = tabIds.indexOf(tabId);
            const tabStartX = dragStartPositions[tabIndex]; // Starting X position of the tab

            if (ref.current) {
                draggingTabDataRef.current = {
                    tabId: ref.current.dataset.tabId,
                    ref,
                    tabStartX,
                    tabIndex,
                    initialOffsetX: null,
                    totalScrollOffset: 0,
                    dragged: false,
                };

                document.addEventListener("mousemove", handleMouseMove);
                document.addEventListener("mouseup", handleMouseUp);
            }
        },
        [tabIds, dragStartPositions]
    );

    const handleSelectTab = (tabId: string) => {
        if (!draggingTabDataRef.current.dragged) {
            getApi().setActiveTab(tabId);
        }
    };

    const handleAddTab = () => {
        createTab();
        tabsWrapperRef.current.style.transition;
        tabsWrapperRef.current.style.setProperty("--tabs-wrapper-transition", "width 0.1s ease");

        debounce(30, () => {
            if (scrollableRef.current) {
                const { viewport } = osInstanceRef.current.elements();
                viewport.scrollLeft = tabIds.length * tabWidthRef.current;
            }
        })();

        debounce(100, () => setNewTabId(null))();
    };

    const handleCloseTab = (event: React.MouseEvent<HTMLButtonElement, MouseEvent> | null, tabId: string) => {
        event?.stopPropagation();
        getApi().closeTab(tabId);
        tabsWrapperRef.current.style.setProperty("--tabs-wrapper-transition", "width 0.3s ease");
        deleteLayoutModelForTab(tabId);
    };

    const handleTabLoaded = useCallback((tabId) => {
        setTabsLoaded((prev) => {
            if (!prev[tabId]) {
                // Only update if the tab isn't already marked as loaded
                return { ...prev, [tabId]: true };
            }
            return prev;
        });
    }, []);

    const isBeforeActive = (tabId: string) => {
        return tabIds.indexOf(tabId) === tabIds.indexOf(activeTabId) - 1;
    };

    function onEllipsisClick() {
        getApi().showContextMenu();
    }

    const tabsWrapperWidth = tabIds.length * tabWidthRef.current;
    const devLabel = isDev() ? (
        <div ref={devLabelRef} className="dev-label">
            <i className="fa fa-brands fa-dev fa-fw" />
        </div>
    ) : undefined;
    const appMenuButton =
        PLATFORM !== "darwin" && !settings["window:showmenubar"] ? (
            <div ref={appMenuButtonRef} className="app-menu-button" onClick={onEllipsisClick}>
                <i className="fa fa-ellipsis" />
            </div>
        ) : undefined;
    return (
        <div ref={tabbarWrapperRef} className="tab-bar-wrapper">
            <WindowDrag ref={draggerLeftRef} className="left" />
            {appMenuButton}
            {devLabel}
<<<<<<< HEAD
            {isDev() ? <WorkspaceSwitcher ref={workspaceSwitcherRef}></WorkspaceSwitcher> : null}
=======
            <WorkspaceSwitcher></WorkspaceSwitcher>
>>>>>>> da48ab5e
            <div className="tab-bar" ref={tabBarRef} data-overlayscrollbars-initialize>
                <div className="tabs-wrapper" ref={tabsWrapperRef} style={{ width: `${tabsWrapperWidth}px` }}>
                    {tabIds.map((tabId, index) => {
                        return (
                            <Tab
                                key={tabId}
                                ref={tabRefs.current[index]}
                                id={tabId}
                                isFirst={index === 0}
                                onSelect={() => handleSelectTab(tabId)}
                                active={activeTabId === tabId}
                                onDragStart={(event) => handleDragStart(event, tabId, tabRefs.current[index])}
                                onClose={(event) => handleCloseTab(event, tabId)}
                                onLoaded={() => handleTabLoaded(tabId)}
                                isBeforeActive={isBeforeActive(tabId)}
                                isDragging={draggingTab === tabId}
                                tabWidth={tabWidthRef.current}
                                isNew={tabId === newTabId}
                            />
                        );
                    })}
                </div>
            </div>
            <div ref={addBtnRef} className="add-tab-btn" onClick={handleAddTab}>
                <i className="fa fa-solid fa-plus fa-fw" />
            </div>
            <WindowDrag ref={draggerRightRef} className="right" style={{ minWidth: DRAGGER_RIGHT_MIN_WIDTH }} />
            <UpdateStatusBanner buttonRef={updateStatusButtonRef} />
            <ConfigErrorIcon buttonRef={configErrorButtonRef} />
        </div>
    );
});

export { TabBar };<|MERGE_RESOLUTION|>--- conflicted
+++ resolved
@@ -546,11 +546,7 @@
             <WindowDrag ref={draggerLeftRef} className="left" />
             {appMenuButton}
             {devLabel}
-<<<<<<< HEAD
-            {isDev() ? <WorkspaceSwitcher ref={workspaceSwitcherRef}></WorkspaceSwitcher> : null}
-=======
-            <WorkspaceSwitcher></WorkspaceSwitcher>
->>>>>>> da48ab5e
+            <WorkspaceSwitcher ref={workspaceSwitcherRef}></WorkspaceSwitcher>
             <div className="tab-bar" ref={tabBarRef} data-overlayscrollbars-initialize>
                 <div className="tabs-wrapper" ref={tabsWrapperRef} style={{ width: `${tabsWrapperWidth}px` }}>
                     {tabIds.map((tabId, index) => {
