// Copyright 2024, Command Line Inc.
// SPDX-License-Identifier: Apache-2.0

.tab {
    position: absolute;
    width: 130px;
    height: calc(100% - 1px);
    padding: 0 0 0 0;
    box-sizing: border-box;
    font-weight: bold;
    color: var(--secondary-text-color);
    opacity: 0;
	display: flex;
	align-items: center; 
	justify-content: center; 

	.separator,
	.right-separator {
		position: absolute;
		left: 0px;
		width: 1px;
		height: 14px;
		border-right-width: 1px;
		border-right-style: solid;
		border-color: rgb(from var(--main-text-color) r g b / 0.2);
		opacity: 1;
	}

	.right-separator {
		left: auto;
		right: 0px;
	}

	&.hover {
		.separator,
		.right-separator,
		& + .tab .separator {
			display: none;
		}
	}

    .tab-inner {
        position: relative;
        width: calc(100% - 6px); 
        height: 100%;
        white-space: nowrap;
		border-radius: 6px;
    }

    &.animate {
        transition:
            transform 0.3s ease,
            background-color 0.3s ease-in-out;
    }

    &.active {
        .tab-inner {
            border-color: transparent;
            border-radius: 6px;
            background: rgb(from var(--main-text-color) r g b / 0.1);
        }

        .name {
            color: var(--main-text-color);
        }
    }

    .name {
        position: absolute;
        top: 50%;
        left: 50%;
        transform: translate3d(-50%, -50%, 0);
        user-select: none;
        z-index: var(--zindex-tab-name);
        font-size: 11px;
        font-weight: 500;
        text-shadow: 0px 0px 4px rgb(from var(--main-bg-color) r g b / 0.25);
        overflow: hidden;
        width: calc(100% - 10px);
        text-overflow: ellipsis;
        text-align: center;

        &.focused {
            outline: none;
            border: 1px solid rgb(from var(--main-text-color) r g b / 0.179);
            padding: 2px 6px;
            border-radius: 2px;
        }
    }

    .button {
        position: absolute;
        top: 50%;
        right: 4px;
        transform: translate3d(0, -50%, 0);
        width: 20px;
        height: 20px;
        display: flex;
        align-items: center;
        justify-content: center;
        cursor: pointer;
        z-index: var(--zindex-tab-name);
        padding: 1px 2px;
        transition: none !important;
    }

    .close {
        visibility: hidden;
    }
}

// Only apply hover effects when not in nohover mode. This prevents the previously-hovered tab from remaining hovered while a tab view is not mounted.
body:not(.nohover) .tab:hover,
<<<<<<< HEAD
body:not(.nohover) .is-dragging {
=======
body:not(.nohover) .tab.dragging {
    & + .tab::after,
    &::after {
        content: none;
    }

>>>>>>> c52d229c
    .tab-inner {
        border-color: transparent;
        background: rgb(from var(--main-text-color) r g b / 0.1);
    }
    .close {
        visibility: visible;
        &:hover {
            color: var(--main-text-color);
        }
    }
}

// When in nohover mode, always show the close button on the active tab. This prevents the close button of the active tab from flickering when nohover is toggled.
body.nohover .tab.active .close {
    visibility: visible;
}

@keyframes expandWidthAndFadeIn {
    from {
        width: var(--initial-tab-width);
        opacity: 0;
    }
    to {
        width: var(--final-tab-width);
        opacity: 1;
    }
}

.tab.new-tab {
    animation: expandWidthAndFadeIn 0.1s forwards;
}<|MERGE_RESOLUTION|>--- conflicted
+++ resolved
@@ -111,16 +111,7 @@
 
 // Only apply hover effects when not in nohover mode. This prevents the previously-hovered tab from remaining hovered while a tab view is not mounted.
 body:not(.nohover) .tab:hover,
-<<<<<<< HEAD
 body:not(.nohover) .is-dragging {
-=======
-body:not(.nohover) .tab.dragging {
-    & + .tab::after,
-    &::after {
-        content: none;
-    }
-
->>>>>>> c52d229c
     .tab-inner {
         border-color: transparent;
         background: rgb(from var(--main-text-color) r g b / 0.1);
