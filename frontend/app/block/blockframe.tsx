--- conflicted
+++ resolved
@@ -40,11 +40,8 @@
 import * as jotai from "jotai";
 import { OverlayScrollbarsComponent } from "overlayscrollbars-react";
 import * as React from "react";
-<<<<<<< HEAD
 import { JSX } from "react";
-=======
 import { CopyButton } from "../element/copybutton";
->>>>>>> 2155ec32
 import { BlockFrameProps } from "./blocktypes";
 
 const NumActiveConnColors = 8;
