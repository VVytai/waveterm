// Copyright 2025, Command Line Inc.
// SPDX-License-Identifier: Apache-2.0s

import base64 from "base64-js";
import clsx from "clsx";
import { Atom, atom, Getter, SetStateAction, Setter, useAtomValue } from "jotai";
import { debounce, throttle } from "throttle-debounce";
const prevValueCache = new WeakMap<any, any>(); // stores a previous value for a deep equal comparison (used with the deepCompareReturnPrev function)

function isBlank(str: string): boolean {
    return str == null || str == "";
}

function base64ToString(b64: string): string {
    if (b64 == null) {
        return null;
    }
    if (b64 == "") {
        return "";
    }
    const stringBytes = base64.toByteArray(b64);
    return new TextDecoder().decode(stringBytes);
}

function stringToBase64(input: string): string {
    const stringBytes = new TextEncoder().encode(input);
    return base64.fromByteArray(stringBytes);
}

function base64ToArray(b64: string): Uint8Array {
    const rawStr = atob(b64);
    const rtnArr = new Uint8Array(new ArrayBuffer(rawStr.length));
    for (let i = 0; i < rawStr.length; i++) {
        rtnArr[i] = rawStr.charCodeAt(i);
    }
    return rtnArr;
}

function boundNumber(num: number, min: number, max: number): number {
    if (num == null || typeof num != "number" || isNaN(num)) {
        return null;
    }
    return Math.min(Math.max(num, min), max);
}

// key must be a suitable weakmap key.  pass the new value
// it will return the prevValue (for object equality) if the new value is deep equal to the prev value
function deepCompareReturnPrev(key: any, newValue: any): any {
    if (key == null) {
        return newValue;
    }
    const previousValue = prevValueCache.get(key);
    if (previousValue !== undefined && JSON.stringify(newValue) === JSON.stringify(previousValue)) {
        return previousValue;
    }
    prevValueCache.set(key, newValue);
    return newValue;
}

// works for json-like objects (arrays, objects, strings, numbers, booleans)
function jsonDeepEqual(v1: any, v2: any): boolean {
    if (v1 === v2) {
        return true;
    }
    if (typeof v1 !== typeof v2) {
        return false;
    }
    if ((v1 == null && v2 != null) || (v1 != null && v2 == null)) {
        return false;
    }
    if (typeof v1 === "object") {
        if (Array.isArray(v1) && Array.isArray(v2)) {
            if (v1.length !== v2.length) {
                return false;
            }
            for (let i = 0; i < v1.length; i++) {
                if (!jsonDeepEqual(v1[i], v2[i])) {
                    return false;
                }
            }
            return true;
        } else {
            const keys1 = Object.keys(v1);
            const keys2 = Object.keys(v2);
            if (keys1.length !== keys2.length) {
                return false;
            }
            for (let key of keys1) {
                if (!jsonDeepEqual(v1[key], v2[key])) {
                    return false;
                }
            }
            return true;
        }
    }
    return false;
}

function makeIconClass(icon: string, fw: boolean, opts?: { spin?: boolean; defaultIcon?: string }): string {
    if (isBlank(icon)) {
        if (opts?.defaultIcon != null) {
            return makeIconClass(opts.defaultIcon, fw, { spin: opts?.spin });
        }
        return null;
    }
    if (icon.match(/^(solid@)?[a-z0-9-]+$/)) {
        // strip off "solid@" prefix if it exists
        icon = icon.replace(/^solid@/, "");
        return clsx(`fa fa-solid fa-${icon}`, fw ? "fa-fw" : null, opts?.spin ? "fa-spin" : null);
    }
    if (icon.match(/^regular@[a-z0-9-]+$/)) {
        // strip off the "regular@" prefix if it exists
        icon = icon.replace(/^regular@/, "");
        return clsx(`fa fa-sharp fa-regular fa-${icon}`, fw ? "fa-fw" : null, opts?.spin ? "fa-spin" : null);
    }
    if (icon.match(/^brands@[a-z0-9-]+$/)) {
        // strip off the "brands@" prefix if it exists
        icon = icon.replace(/^brands@/, "");
        return clsx(`fa fa-brands fa-${icon}`, fw ? "fa-fw" : null, opts?.spin ? "fa-spin" : null);
    }
    if (icon.match(/^custom@[a-z0-9-]+$/)) {
        // strip off the "custom@" prefix if it exists
        icon = icon.replace(/^custom@/, "");
        return clsx(`fa fa-kit fa-${icon}`, fw ? "fa-fw" : null, opts?.spin ? "fa-spin" : null);
    }
    if (opts?.defaultIcon != null) {
        return makeIconClass(opts.defaultIcon, fw, { spin: opts?.spin });
    }
    return null;
}

/**
 * A wrapper function for running a promise and catching any errors
 * @param f The promise to run
 */
function fireAndForget(f: () => Promise<any>) {
    f()?.catch((e) => {
        console.log("fireAndForget error", e);
    });
}

const promiseWeakMap = new WeakMap<Promise<any>, ResolvedValue<any>>();

type ResolvedValue<T> = {
    pending: boolean;
    error: any;
    value: T;
};

// returns the value, pending state, and error of a promise
function getPromiseState<T>(promise: Promise<T>): [T, boolean, any] {
    if (promise == null) {
        return [null, false, null];
    }
    if (promiseWeakMap.has(promise)) {
        const value = promiseWeakMap.get(promise);
        return [value.value, value.pending, value.error];
    }
    const value: ResolvedValue<T> = {
        pending: true,
        error: null,
        value: null,
    };
    promise.then(
        (result) => {
            value.pending = false;
            value.error = null;
            value.value = result;
        },
        (error) => {
            value.pending = false;
            value.error = error;
        }
    );
    promiseWeakMap.set(promise, value);
    return [value.value, value.pending, value.error];
}

// returns the value of a promise, or a default value if the promise is still pending (or had an error)
function getPromiseValue<T>(promise: Promise<T>, def: T): T {
    const [value, pending, error] = getPromiseState(promise);
    if (pending || error) {
        return def;
    }
    return value;
}

function jotaiLoadableValue<T>(value: Loadable<T>, def: T): T {
    if (value.state === "hasData") {
        return value.data;
    }
    return def;
}

const NullAtom = atom(null);

function useAtomValueSafe<T>(atom: Atom<T> | Atom<Promise<T>>): T {
    if (atom == null) {
        return useAtomValue(NullAtom) as T;
    }
    return useAtomValue(atom);
}

/**
 * Simple wrapper function that lazily evaluates the provided function and caches its result for future calls.
 * @param callback The function to lazily run.
 * @returns The result of the function.
 */
const lazy = <T extends (...args: any[]) => any>(callback: T) => {
    let res: ReturnType<T>;
    let processed = false;
    return (...args: Parameters<T>): ReturnType<T> => {
        if (processed) return res;
        res = callback(...args);
        processed = true;
        return res;
    };
};

/**
 * Generates an external link by appending the given URL to the "https://extern?" endpoint.
 *
 * @param {string} url - The URL to be encoded and appended to the external link.
 * @return {string} The generated external link.
 */
function makeExternLink(url: string): string {
    return "https://extern?" + encodeURIComponent(url);
}

function atomWithThrottle<T>(initialValue: T, delayMilliseconds = 500): AtomWithThrottle<T> {
    // DO NOT EXPORT currentValueAtom as using this atom to set state can cause
    // inconsistent state between currentValueAtom and throttledValueAtom
    const _currentValueAtom = atom(initialValue);

    const throttledValueAtom = atom(initialValue, (get, set, update: SetStateAction<T>) => {
        const prevValue = get(_currentValueAtom);
        const nextValue = typeof update === "function" ? (update as (prev: T) => T)(prevValue) : update;
        set(_currentValueAtom, nextValue);
        throttleUpdate(get, set);
    });

    const throttleUpdate = throttle(delayMilliseconds, (get: Getter, set: Setter) => {
        const curVal = get(_currentValueAtom);
        set(throttledValueAtom, curVal);
    });

    return {
        currentValueAtom: atom((get) => get(_currentValueAtom)),
        throttledValueAtom,
    };
}

function atomWithDebounce<T>(initialValue: T, delayMilliseconds = 500): AtomWithDebounce<T> {
    // DO NOT EXPORT currentValueAtom as using this atom to set state can cause
    // inconsistent state between currentValueAtom and debouncedValueAtom
    const _currentValueAtom = atom(initialValue);

    const debouncedValueAtom = atom(initialValue, (get, set, update: SetStateAction<T>) => {
        const prevValue = get(_currentValueAtom);
        const nextValue = typeof update === "function" ? (update as (prev: T) => T)(prevValue) : update;
        set(_currentValueAtom, nextValue);
        debounceUpdate(get, set);
    });

    const debounceUpdate = debounce(delayMilliseconds, (get: Getter, set: Setter) => {
        const curVal = get(_currentValueAtom);
        set(debouncedValueAtom, curVal);
    });

    return {
        currentValueAtom: atom((get) => get(_currentValueAtom)),
        debouncedValueAtom,
    };
}

function getPrefixedSettings(settings: SettingsType, prefix: string): SettingsType {
    const rtn: SettingsType = {};
    if (settings == null || isBlank(prefix)) {
        return rtn;
    }
    for (const key in settings) {
        if (key == prefix || key.startsWith(prefix + ":")) {
            rtn[key] = settings[key];
        }
    }
    return rtn;
}

function countGraphemes(str: string): number {
    if (str == null) {
        return 0;
    }
    // this exists (need to hack TS to get it to not show an error)
    const seg = new (Intl as any).Segmenter(undefined, { granularity: "grapheme" });
    return Array.from(seg.segment(str)).length;
}

function makeConnRoute(conn: string): string {
    if (isBlank(conn)) {
        return "conn:local";
    }
    return "conn:" + conn;
}

<<<<<<< HEAD
let lastTimestamp = 0;
let counter = 0;

// guaranteed to be monotonically increasing for each call within the same tab
function getNextActionId(): string {
    const now = Date.now();

    if (now === lastTimestamp) {
        counter += 1;
    } else {
        lastTimestamp = now;
        counter = 0;
    }

    const paddedCounter = String(counter).padStart(5, "0");
    return `${now}:${paddedCounter}`;
=======
function sleep(ms: number): Promise<void> {
    return new Promise((resolve) => setTimeout(resolve, ms));
}

function makeNativeLabel(platform: string, isDirectory: boolean, isParent: boolean) {
    let managerName: string;
    if (!isDirectory && !isParent) {
        managerName = "Default Application";
    } else if (platform == "darwin") {
        managerName = "Finder";
    } else if (platform == "win32") {
        managerName = "Explorer";
    } else {
        managerName = "File Manager";
    }

    let fileAction: string;
    if (isParent) {
        fileAction = "Reveal";
    } else if (isDirectory) {
        fileAction = "Open Directory";
    } else {
        fileAction = "Open File";
    }
    return `${fileAction} in ${managerName}`;
}

function mergeMeta(meta: MetaType, metaUpdate: MetaType, prefix?: string): MetaType {
    const rtn: MetaType = {};

    // Helper function to check if a key matches the prefix criteria
    const shouldIncludeKey = (key: string): boolean => {
        if (prefix === undefined) {
            return true;
        }
        if (prefix === "") {
            return !key.includes(":");
        }
        return key.startsWith(prefix + ":");
    };

    // Copy original meta (only keys matching prefix criteria)
    for (const [k, v] of Object.entries(meta)) {
        if (shouldIncludeKey(k)) {
            rtn[k] = v;
        }
    }

    // Deal with "section:*" keys (only if they match prefix criteria)
    for (const k of Object.keys(metaUpdate)) {
        if (!k.endsWith(":*")) {
            continue;
        }

        if (!metaUpdate[k]) {
            continue;
        }

        const sectionPrefix = k.slice(0, -2); // Remove ':*' suffix
        if (sectionPrefix === "") {
            continue;
        }

        // Only process if this section matches our prefix criteria
        if (!shouldIncludeKey(sectionPrefix)) {
            continue;
        }

        // Delete "[sectionPrefix]" and all keys that start with "[sectionPrefix]:"
        const prefixColon = sectionPrefix + ":";
        for (const k2 of Object.keys(rtn)) {
            if (k2 === sectionPrefix || k2.startsWith(prefixColon)) {
                delete rtn[k2];
            }
        }
    }

    // Deal with regular keys (only if they match prefix criteria)
    for (const [k, v] of Object.entries(metaUpdate)) {
        if (!shouldIncludeKey(k)) {
            continue;
        }

        if (k.endsWith(":*")) {
            continue;
        }

        if (v === null || v === undefined) {
            delete rtn[k];
            continue;
        }

        rtn[k] = v;
    }

    return rtn;
>>>>>>> cbb1a49f
}

export {
    atomWithDebounce,
    atomWithThrottle,
    base64ToArray,
    base64ToString,
    boundNumber,
    countGraphemes,
    deepCompareReturnPrev,
    fireAndForget,
    getNextActionId,
    getPrefixedSettings,
    getPromiseState,
    getPromiseValue,
    isBlank,
    jotaiLoadableValue,
    jsonDeepEqual,
    lazy,
    makeConnRoute,
    makeExternLink,
    makeIconClass,
    makeNativeLabel,
    mergeMeta,
    sleep,
    stringToBase64,
    useAtomValueSafe,
};<|MERGE_RESOLUTION|>--- conflicted
+++ resolved
@@ -302,7 +302,6 @@
     return "conn:" + conn;
 }
 
-<<<<<<< HEAD
 let lastTimestamp = 0;
 let counter = 0;
 
@@ -319,7 +318,8 @@
 
     const paddedCounter = String(counter).padStart(5, "0");
     return `${now}:${paddedCounter}`;
-=======
+}
+
 function sleep(ms: number): Promise<void> {
     return new Promise((resolve) => setTimeout(resolve, ms));
 }
@@ -416,7 +416,6 @@
     }
 
     return rtn;
->>>>>>> cbb1a49f
 }
 
 export {
