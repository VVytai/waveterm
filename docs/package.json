--- conflicted
+++ resolved
@@ -55,13 +55,8 @@
         "remark-mdx": "^3.1.0",
         "remark-preset-lint-consistent": "^6.0.0",
         "remark-preset-lint-recommended": "^7.0.0",
-<<<<<<< HEAD
-        "typescript": "^5.7.2",
-        "typescript-eslint": "^8.18.2"
-=======
         "typescript": "^5.7.3",
         "typescript-eslint": "^8.21.0"
->>>>>>> 2155ec32
     },
     "resolutions": {
         "path-to-regexp@npm:2.2.1": "^3",
