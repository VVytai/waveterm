// Copyright 2025, Command Line Inc.
// SPDX-License-Identifier: Apache-2.0

package cmd

import (
	"encoding/base64"
	"fmt"
	"io"
	"io/fs"
	"strings"
	"time"

	"github.com/wavetermdev/waveterm/pkg/remote/connparse"
	"github.com/wavetermdev/waveterm/pkg/util/fileutil"
	"github.com/wavetermdev/waveterm/pkg/util/wavefileutil"
	"github.com/wavetermdev/waveterm/pkg/wshrpc"
	"github.com/wavetermdev/waveterm/pkg/wshrpc/wshclient"
)

func convertNotFoundErr(err error) error {
	if err == nil {
		return nil
	}
	if strings.HasPrefix(err.Error(), "NOTFOUND:") {
		return fs.ErrNotExist
	}
	return err
}

func ensureFile(origName string, fileData wshrpc.FileData) (*wshrpc.FileInfo, error) {
	info, err := wshclient.FileInfoCommand(RpcClient, fileData, &wshrpc.RpcOpts{Timeout: DefaultFileTimeout})
	err = convertNotFoundErr(err)
	if err == fs.ErrNotExist {
		err = wshclient.FileCreateCommand(RpcClient, fileData, &wshrpc.RpcOpts{Timeout: DefaultFileTimeout})
		if err != nil {
			return nil, fmt.Errorf("creating file: %w", err)
		}
		info, err = wshclient.FileInfoCommand(RpcClient, fileData, &wshrpc.RpcOpts{Timeout: DefaultFileTimeout})
		if err != nil {
			return nil, fmt.Errorf("getting file info: %w", err)
		}
		return info, err
	}
	if err != nil {
		return nil, fmt.Errorf("getting file info: %w", err)
	}
	return info, nil
}

func streamWriteToFile(fileData wshrpc.FileData, reader io.Reader) error {
	// First truncate the file with an empty write
	emptyWrite := fileData
	emptyWrite.Data64 = ""
	err := wshclient.FileWriteCommand(RpcClient, emptyWrite, &wshrpc.RpcOpts{Timeout: DefaultFileTimeout})
	if err != nil {
		return fmt.Errorf("initializing file with empty write: %w", err)
	}

	const chunkSize = 32 * 1024 // 32KB chunks
	buf := make([]byte, chunkSize)
	totalWritten := int64(0)

	for {
		n, err := reader.Read(buf)
		if err == io.EOF {
			break
		}
		if err != nil {
			return fmt.Errorf("reading input: %w", err)
		}

		// Check total size
		totalWritten += int64(n)
		if totalWritten > MaxFileSize {
			return fmt.Errorf("input exceeds maximum file size of %d bytes", MaxFileSize)
		}

		// Prepare and send chunk
		chunk := buf[:n]
		appendData := fileData
		appendData.Data64 = base64.StdEncoding.EncodeToString(chunk)

<<<<<<< HEAD
		err = wshclient.FileAppendCommand(RpcClient, appendData, &wshrpc.RpcOpts{Timeout: time.Duration(fileTimeout)})
=======
		err = wshclient.FileAppendCommand(RpcClient, appendData, &wshrpc.RpcOpts{Timeout: int64(fileTimeout)})
>>>>>>> 286783fb
		if err != nil {
			return fmt.Errorf("appending chunk to file: %w", err)
		}
	}

	return nil
}

func streamReadFromFile(fileData wshrpc.FileData, size int64, writer io.Writer) error {
	const chunkSize = 32 * 1024 // 32KB chunks
	for offset := int64(0); offset < size; offset += chunkSize {
		// Calculate the length of this chunk
		length := chunkSize
		if offset+int64(length) > size {
			length = int(size - offset)
		}

		// Set up the ReadAt request
		fileData.At = &wshrpc.FileDataAt{
			Offset: offset,
			Size:   length,
		}

		// Read the chunk
<<<<<<< HEAD
		data, err := wshclient.FileReadCommand(RpcClient, fileData, &wshrpc.RpcOpts{Timeout: time.Duration(fileTimeout)})
=======
		data, err := wshclient.FileReadCommand(RpcClient, fileData, &wshrpc.RpcOpts{Timeout: int64(fileTimeout)})
>>>>>>> 286783fb
		if err != nil {
			return fmt.Errorf("reading chunk at offset %d: %w", offset, err)
		}

		// Decode and write the chunk
		chunk, err := base64.StdEncoding.DecodeString(data.Data64)
		if err != nil {
			return fmt.Errorf("decoding chunk at offset %d: %w", offset, err)
		}

		_, err = writer.Write(chunk)
		if err != nil {
			return fmt.Errorf("writing chunk at offset %d: %w", offset, err)
		}
	}

	return nil
}

type fileListResult struct {
	info *wshrpc.FileInfo
	err  error
}

func streamFileList(zoneId string, path string, recursive bool, filesOnly bool) (<-chan fileListResult, error) {
	resultChan := make(chan fileListResult)

	// If path doesn't end in /, do a single file lookup
	if path != "" && !strings.HasSuffix(path, "/") {
		go func() {
			defer close(resultChan)

			fileData := wshrpc.FileData{
				Info: &wshrpc.FileInfo{
					Path: fmt.Sprintf(wavefileutil.WaveFilePathPattern, zoneId, path)},
			}

			info, err := wshclient.FileInfoCommand(RpcClient, fileData, &wshrpc.RpcOpts{Timeout: 2000})
			err = convertNotFoundErr(err)
			if err == fs.ErrNotExist {
				resultChan <- fileListResult{err: fmt.Errorf("%s: No such file or directory", path)}
				return
			}
			if err != nil {
				resultChan <- fileListResult{err: err}
				return
			}
			resultChan <- fileListResult{info: info}
		}()
		return resultChan, nil
	}

	// Directory listing case
	go func() {
		defer close(resultChan)

		prefix := path
		prefixLen := len(prefix)
		offset := 0
		foundAny := false

		for {
			listData := wshrpc.FileListData{
				Path: fmt.Sprintf(wavefileutil.WaveFilePathPattern, zoneId, prefix),
				Opts: &wshrpc.FileListOpts{
					All:    recursive,
					Offset: offset,
					Limit:  100}}

			files, err := wshclient.FileListCommand(RpcClient, listData, &wshrpc.RpcOpts{Timeout: 2000})
			if err != nil {
				resultChan <- fileListResult{err: err}
				return
			}

			if len(files) == 0 {
				if !foundAny && prefix != "" {
					resultChan <- fileListResult{err: fmt.Errorf("%s: No such file or directory", path)}
				}
				return
			}

			for _, f := range files {
				if filesOnly && f.IsDir {
					continue
				}
				foundAny = true
				if prefixLen > 0 {
					f.Name = f.Name[prefixLen:]
				}
				resultChan <- fileListResult{info: f}
			}

			if len(files) < 100 {
				return
			}
			offset += len(files)
		}
	}()

	return resultChan, nil
}

func fixRelativePaths(path string) (string, error) {
	conn, err := connparse.ParseURI(path)
	if err != nil {
		return "", err
	}
	if conn.Scheme == connparse.ConnectionTypeWsh {
<<<<<<< HEAD
		fixedPath := conn.Path
		if conn.Host == connparse.ConnHostCurrent {
			conn.Host = RpcContext.Conn
			fixedPath, err = fileutil.FixPath(conn.Path)
=======
		if conn.Host == connparse.ConnHostCurrent {
			conn.Host = RpcContext.Conn
			fixedPath, err := fileutil.FixPath(conn.Path)
>>>>>>> 286783fb
			if err != nil {
				return "", err
			}
			conn.Path = fixedPath
		}
		if conn.Host == "" {
			conn.Host = wshrpc.LocalConnName
		}
	}
	return conn.GetFullURI(), nil
}<|MERGE_RESOLUTION|>--- conflicted
+++ resolved
@@ -14,6 +14,9 @@
 	"github.com/wavetermdev/waveterm/pkg/remote/connparse"
 	"github.com/wavetermdev/waveterm/pkg/util/fileutil"
 	"github.com/wavetermdev/waveterm/pkg/util/wavefileutil"
+	"github.com/wavetermdev/waveterm/pkg/remote/connparse"
+	"github.com/wavetermdev/waveterm/pkg/util/fileutil"
+	"github.com/wavetermdev/waveterm/pkg/util/wavefileutil"
 	"github.com/wavetermdev/waveterm/pkg/wshrpc"
 	"github.com/wavetermdev/waveterm/pkg/wshrpc/wshclient"
 )
@@ -28,10 +31,12 @@
 	return err
 }
 
+func ensureFile(origName string, fileData wshrpc.FileData) (*wshrpc.FileInfo, error) {
 func ensureFile(origName string, fileData wshrpc.FileData) (*wshrpc.FileInfo, error) {
 	info, err := wshclient.FileInfoCommand(RpcClient, fileData, &wshrpc.RpcOpts{Timeout: DefaultFileTimeout})
 	err = convertNotFoundErr(err)
 	if err == fs.ErrNotExist {
+		err = wshclient.FileCreateCommand(RpcClient, fileData, &wshrpc.RpcOpts{Timeout: DefaultFileTimeout})
 		err = wshclient.FileCreateCommand(RpcClient, fileData, &wshrpc.RpcOpts{Timeout: DefaultFileTimeout})
 		if err != nil {
 			return nil, fmt.Errorf("creating file: %w", err)
@@ -81,11 +86,7 @@
 		appendData := fileData
 		appendData.Data64 = base64.StdEncoding.EncodeToString(chunk)
 
-<<<<<<< HEAD
-		err = wshclient.FileAppendCommand(RpcClient, appendData, &wshrpc.RpcOpts{Timeout: time.Duration(fileTimeout)})
-=======
 		err = wshclient.FileAppendCommand(RpcClient, appendData, &wshrpc.RpcOpts{Timeout: int64(fileTimeout)})
->>>>>>> 286783fb
 		if err != nil {
 			return fmt.Errorf("appending chunk to file: %w", err)
 		}
@@ -94,6 +95,7 @@
 	return nil
 }
 
+func streamReadFromFile(fileData wshrpc.FileData, size int64, writer io.Writer) error {
 func streamReadFromFile(fileData wshrpc.FileData, size int64, writer io.Writer) error {
 	const chunkSize = 32 * 1024 // 32KB chunks
 	for offset := int64(0); offset < size; offset += chunkSize {
@@ -105,21 +107,19 @@
 
 		// Set up the ReadAt request
 		fileData.At = &wshrpc.FileDataAt{
+		fileData.At = &wshrpc.FileDataAt{
 			Offset: offset,
 			Size:   length,
 		}
 
 		// Read the chunk
-<<<<<<< HEAD
-		data, err := wshclient.FileReadCommand(RpcClient, fileData, &wshrpc.RpcOpts{Timeout: time.Duration(fileTimeout)})
-=======
 		data, err := wshclient.FileReadCommand(RpcClient, fileData, &wshrpc.RpcOpts{Timeout: int64(fileTimeout)})
->>>>>>> 286783fb
 		if err != nil {
 			return fmt.Errorf("reading chunk at offset %d: %w", offset, err)
 		}
 
 		// Decode and write the chunk
+		chunk, err := base64.StdEncoding.DecodeString(data.Data64)
 		chunk, err := base64.StdEncoding.DecodeString(data.Data64)
 		if err != nil {
 			return fmt.Errorf("decoding chunk at offset %d: %w", offset, err)
@@ -224,16 +224,9 @@
 		return "", err
 	}
 	if conn.Scheme == connparse.ConnectionTypeWsh {
-<<<<<<< HEAD
-		fixedPath := conn.Path
-		if conn.Host == connparse.ConnHostCurrent {
-			conn.Host = RpcContext.Conn
-			fixedPath, err = fileutil.FixPath(conn.Path)
-=======
 		if conn.Host == connparse.ConnHostCurrent {
 			conn.Host = RpcContext.Conn
 			fixedPath, err := fileutil.FixPath(conn.Path)
->>>>>>> 286783fb
 			if err != nil {
 				return "", err
 			}
